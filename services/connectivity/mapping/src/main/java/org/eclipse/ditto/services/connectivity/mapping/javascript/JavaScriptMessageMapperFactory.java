--- conflicted
+++ resolved
@@ -41,13 +41,10 @@
     public static JavaScriptMessageMapperConfiguration.Builder createJavaScriptMessageMapperConfigurationBuilder(
             final String id, final Map<String, String> properties) {
 
-<<<<<<< HEAD
-        return new ImmutableJavaScriptMessageMapperConfiguration.Builder(id, properties, Collections.emptyMap(), Collections.emptyMap());
-=======
-        return new ImmutableJavaScriptMessageMapperConfiguration.Builder(id, properties.entrySet()
+        final Map<String, JsonValue> jsonProperties = properties.entrySet()
                 .stream()
-                .collect(Collectors.toMap(Map.Entry::getKey, entry -> JsonValue.of(entry.getValue()))));
->>>>>>> 1d7a7b44
+                .collect(Collectors.toMap(Map.Entry::getKey, entry -> JsonValue.of(entry.getValue())));
+        return new ImmutableJavaScriptMessageMapperConfiguration.Builder(id, jsonProperties, Collections.emptyMap(), Collections.emptyMap());
     }
 
     /**
