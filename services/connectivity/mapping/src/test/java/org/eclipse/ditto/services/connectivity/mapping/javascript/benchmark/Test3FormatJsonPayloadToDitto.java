--- conflicted
+++ resolved
@@ -142,10 +142,6 @@
         javaScriptRhinoMapperPlain.configure(MAPPING_CONFIG,
                 JavaScriptMessageMapperFactory
                         .createJavaScriptMessageMapperConfigurationBuilder("format", Collections.emptyMap())
-<<<<<<< HEAD
-                        .contentType(CONTENT_TYPE)
-=======
->>>>>>> efe7be57
                         .incomingScript(MAPPING_INCOMING_PLAIN)
                         .build()
         );
