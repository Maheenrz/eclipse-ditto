--- conflicted
+++ resolved
@@ -87,16 +87,10 @@
     @Nullable private ActorRef publisherActor;
     private final MqttConfig mqttConfig;
 
-<<<<<<< HEAD
     AbstractMqttClientActor(final Connection connection, final ActorRef proxyActor,
-            final ActorRef connectionActor, final DittoHeaders dittoHeaders) {
-        super(connection, proxyActor, connectionActor, dittoHeaders);
-=======
-    AbstractMqttClientActor(final Connection connection, @Nullable final ActorRef proxyActor,
             final ActorRef connectionActor, final DittoHeaders dittoHeaders,
             final Config connectivityConfigOverwrites) {
         super(connection, proxyActor, connectionActor, dittoHeaders, connectivityConfigOverwrites);
->>>>>>> ce693d1e
         this.connection = connection;
         mqttConfig = connectivityConfig().getConnectionConfig().getMqttConfig();
         mqttSpecificConfig = MqttSpecificConfig.fromConnection(connection, mqttConfig);
