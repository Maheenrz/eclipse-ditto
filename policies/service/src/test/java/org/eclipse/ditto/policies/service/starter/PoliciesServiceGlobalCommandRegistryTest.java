/*
 * Copyright (c) 2019 Contributors to the Eclipse Foundation
 *
 * See the NOTICE file(s) distributed with this work for additional
 * information regarding copyright ownership.
 *
 * This program and the accompanying materials are made available under the
 * terms of the Eclipse Public License 2.0 which is available at
 * http://www.eclipse.org/legal/epl-2.0
 *
 * SPDX-License-Identifier: EPL-2.0
 */
package org.eclipse.ditto.policies.service.starter;

import org.eclipse.ditto.base.api.common.Shutdown;
import org.eclipse.ditto.base.api.common.purge.PurgeEntities;
import org.eclipse.ditto.base.api.devops.signals.commands.ExecutePiggybackCommand;
import org.eclipse.ditto.base.api.persistence.cleanup.CleanupPersistence;
import org.eclipse.ditto.base.model.namespaces.signals.commands.PurgeNamespace;
<<<<<<< HEAD
=======
import org.eclipse.ditto.base.service.cluster.ModifySplitBrainResolver;
import org.eclipse.ditto.connectivity.model.signals.commands.modify.ModifyConnection;
import org.eclipse.ditto.connectivity.model.signals.commands.query.RetrieveConnection;
>>>>>>> 529d6936
import org.eclipse.ditto.internal.models.streaming.SudoStreamPids;
import org.eclipse.ditto.internal.utils.health.RetrieveHealth;
import org.eclipse.ditto.internal.utils.pubsub.api.PublishSignal;
import org.eclipse.ditto.internal.utils.test.GlobalCommandRegistryTestCases;
import org.eclipse.ditto.messages.model.signals.commands.SendClaimMessage;
import org.eclipse.ditto.policies.api.commands.sudo.SudoRetrievePolicy;
import org.eclipse.ditto.policies.model.signals.commands.actions.ActivateTokenIntegration;
import org.eclipse.ditto.policies.model.signals.commands.modify.DeleteSubject;
import org.eclipse.ditto.policies.model.signals.commands.query.RetrieveResource;
import org.eclipse.ditto.things.model.signals.commands.modify.ModifyFeatureProperty;
import org.eclipse.ditto.things.model.signals.commands.query.RetrieveFeature;

public final class PoliciesServiceGlobalCommandRegistryTest extends GlobalCommandRegistryTestCases {

    public PoliciesServiceGlobalCommandRegistryTest() {
        super(
                SudoStreamPids.class,
                SudoRetrievePolicy.class,
                RetrieveFeature.class,          // TODO TJ strictly speaking, the policies service should not must to "know" things-model
                ModifyFeatureProperty.class,    // TODO TJ strictly speaking, the policies service should not must to "know" things-model
                ExecutePiggybackCommand.class,
                SendClaimMessage.class,
                Shutdown.class,
                PurgeNamespace.class,
                RetrieveResource.class,
                DeleteSubject.class,
                ActivateTokenIntegration.class,
                CleanupPersistence.class,
                RetrieveHealth.class,
                PurgeEntities.class,
<<<<<<< HEAD
                PublishSignal.class
=======
                PublishSignal.class,

                // connectivity-model is pulled in as transitive dependency of ditto-protocol, pulled in by ditto-internal-model-acks:
                // acks are used in Policies enabling "at least once" for policy announcements
                RetrieveConnection.class,
                ModifyConnection.class,

                RequestFromSubscription.class,
                ModifySplitBrainResolver.class,
                QueryThings.class
>>>>>>> 529d6936
        );
    }
}<|MERGE_RESOLUTION|>--- conflicted
+++ resolved
@@ -17,12 +17,7 @@
 import org.eclipse.ditto.base.api.devops.signals.commands.ExecutePiggybackCommand;
 import org.eclipse.ditto.base.api.persistence.cleanup.CleanupPersistence;
 import org.eclipse.ditto.base.model.namespaces.signals.commands.PurgeNamespace;
-<<<<<<< HEAD
-=======
 import org.eclipse.ditto.base.service.cluster.ModifySplitBrainResolver;
-import org.eclipse.ditto.connectivity.model.signals.commands.modify.ModifyConnection;
-import org.eclipse.ditto.connectivity.model.signals.commands.query.RetrieveConnection;
->>>>>>> 529d6936
 import org.eclipse.ditto.internal.models.streaming.SudoStreamPids;
 import org.eclipse.ditto.internal.utils.health.RetrieveHealth;
 import org.eclipse.ditto.internal.utils.pubsub.api.PublishSignal;
@@ -53,20 +48,8 @@
                 CleanupPersistence.class,
                 RetrieveHealth.class,
                 PurgeEntities.class,
-<<<<<<< HEAD
-                PublishSignal.class
-=======
                 PublishSignal.class,
-
-                // connectivity-model is pulled in as transitive dependency of ditto-protocol, pulled in by ditto-internal-model-acks:
-                // acks are used in Policies enabling "at least once" for policy announcements
-                RetrieveConnection.class,
-                ModifyConnection.class,
-
-                RequestFromSubscription.class,
-                ModifySplitBrainResolver.class,
-                QueryThings.class
->>>>>>> 529d6936
+                ModifySplitBrainResolver.class
         );
     }
 }