/*
 * Copyright (c) 2017 Contributors to the Eclipse Foundation
 *
 * See the NOTICE file(s) distributed with this work for additional
 * information regarding copyright ownership.
 *
 * This program and the accompanying materials are made available under the
 * terms of the Eclipse Public License 2.0 which is available at
 * http://www.eclipse.org/legal/epl-2.0
 *
 * SPDX-License-Identifier: EPL-2.0
 */
package org.eclipse.ditto.connectivity.service.messaging.kafka;

import javax.annotation.Nullable;
import javax.annotation.concurrent.Immutable;

import org.eclipse.ditto.connectivity.model.Connection;
import org.eclipse.ditto.connectivity.service.config.ConnectivityConfig;
import org.eclipse.ditto.connectivity.service.messaging.ConnectivityStatusResolver;

import akka.actor.ActorRef;
import akka.actor.Props;

/**
 * Default implementation, providing a {@link KafkaPublisherActor}.
 */
@Immutable
public final class DefaultKafkaPublisherActorFactory implements KafkaPublisherActorFactory {

    @Nullable private static DefaultKafkaPublisherActorFactory instance;

    private DefaultKafkaPublisherActorFactory() {
        super();
    }

    /**
     * Gets an instance of the publisher actor factory.
     *
     * @return the instance.
     */
    public static DefaultKafkaPublisherActorFactory getInstance() {
        DefaultKafkaPublisherActorFactory result = instance;
        if (null == result) {
            result = new DefaultKafkaPublisherActorFactory();
            instance = result;
        }
        return result;
    }

    @Override
    public String getActorName() {
        return KafkaPublisherActor.ACTOR_NAME;
    }

    @Override
    public Props props(final Connection connection,
            final SendProducerFactory sendProducerFactory,
            final boolean dryRun,
            final String clientId,
<<<<<<< HEAD
            final ActorRef proxyActor,
            final ConnectivityStatusResolver connectivityStatusResolver) {
        return KafkaPublisherActor.props(connection, config, sendProducerFactory, dryRun, clientId, proxyActor,
                connectivityStatusResolver);
=======
            final ConnectivityStatusResolver connectivityStatusResolver,

final ConnectivityConfig connectivityConfig) {
        return KafkaPublisherActor.props(connection, sendProducerFactory, dryRun, clientId,
                connectivityStatusResolver, connectivityConfig);
>>>>>>> 2730896a
    }

}<|MERGE_RESOLUTION|>--- conflicted
+++ resolved
@@ -58,18 +58,11 @@
             final SendProducerFactory sendProducerFactory,
             final boolean dryRun,
             final String clientId,
-<<<<<<< HEAD
             final ActorRef proxyActor,
-            final ConnectivityStatusResolver connectivityStatusResolver) {
-        return KafkaPublisherActor.props(connection, config, sendProducerFactory, dryRun, clientId, proxyActor,
-                connectivityStatusResolver);
-=======
             final ConnectivityStatusResolver connectivityStatusResolver,
-
-final ConnectivityConfig connectivityConfig) {
-        return KafkaPublisherActor.props(connection, sendProducerFactory, dryRun, clientId,
+            final ConnectivityConfig connectivityConfig) {
+        return KafkaPublisherActor.props(connection, sendProducerFactory, dryRun, clientId, proxyActor,
                 connectivityStatusResolver, connectivityConfig);
->>>>>>> 2730896a
     }
 
 }