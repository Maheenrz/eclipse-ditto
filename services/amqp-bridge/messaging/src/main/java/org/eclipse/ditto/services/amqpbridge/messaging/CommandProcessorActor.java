/*
 * Copyright (c) 2017 Bosch Software Innovations GmbH.
 *
 * All rights reserved. This program and the accompanying materials
 * are made available under the terms of the Eclipse Public License v2.0
 * which accompanies this distribution, and is available at
 * https://www.eclipse.org/org/documents/epl-2.0/index.php
 *
 * Contributors:
 *    Bosch Software Innovations GmbH - initial contribution
 */
package org.eclipse.ditto.services.amqpbridge.messaging;


import java.util.List;
import java.util.Objects;
import java.util.Optional;
import java.util.concurrent.TimeUnit;

import javax.annotation.Nullable;

import org.eclipse.ditto.json.JsonFactory;
import org.eclipse.ditto.model.amqpbridge.ExternalMessage;
import org.eclipse.ditto.model.amqpbridge.MappingContext;
import org.eclipse.ditto.model.base.auth.AuthorizationSubject;
import org.eclipse.ditto.model.base.common.ConditionChecker;
import org.eclipse.ditto.model.base.common.HttpStatusCode;
import org.eclipse.ditto.model.base.exceptions.DittoRuntimeException;
import org.eclipse.ditto.model.base.headers.DittoHeaderDefinition;
import org.eclipse.ditto.services.utils.akka.LogUtil;
import org.eclipse.ditto.signals.commands.base.Command;
import org.eclipse.ditto.signals.commands.base.CommandResponse;
import org.eclipse.ditto.signals.commands.things.ThingErrorResponse;
import org.eclipse.ditto.signals.events.base.Event;
import org.eclipse.ditto.signals.events.things.ThingEvent;

import com.google.common.cache.Cache;
import com.google.common.cache.CacheBuilder;
import com.google.common.cache.RemovalListener;

import akka.actor.AbstractActor;
import akka.actor.ActorRef;
import akka.actor.DynamicAccess;
import akka.actor.ExtendedActorSystem;
import akka.actor.Props;
import akka.actor.Status;
import akka.cluster.pubsub.DistributedPubSubMediator;
import akka.event.DiagnosticLoggingAdapter;
import akka.japi.Creator;
import akka.japi.pf.ReceiveBuilder;
import kamon.Kamon;
import kamon.trace.TraceContext;
import scala.Option;

/**
 * This Actor processes incoming {@link Command}s and dispatches them via {@link DistributedPubSubMediator} to a
 * consumer actor.
 */
public final class CommandProcessorActor extends AbstractActor {

    /**
     * The name of this Actor in the ActorSystem.
     */
    public static final String ACTOR_NAME_PREFIX = "amqpCommandProcessor-";

    private final DiagnosticLoggingAdapter log = LogUtil.obtain(this);

    private final ActorRef pubSubMediator;
    private final String pubSubTargetPath;
    private final ActorRef commandProducer;
    private final AuthorizationSubject authorizationSubject;
    private final Cache<String, TraceContext> traces;

    private final CommandProcessor processor;

    private CommandProcessorActor(final ActorRef pubSubMediator, final String pubSubTargetPath,
            final ActorRef commandProducer,
            final AuthorizationSubject authorizationSubject,
            final List<MappingContext> mappingContexts) {
        this.pubSubMediator = pubSubMediator;
        this.pubSubTargetPath = pubSubTargetPath;
        this.commandProducer = commandProducer;
        this.authorizationSubject = authorizationSubject;
        traces = CacheBuilder.newBuilder()
                .expireAfterWrite(5, TimeUnit.MINUTES)
                .removalListener((RemovalListener<String, TraceContext>) notification
                        -> log.debug("Trace for {} removed.", notification.getKey()))
                .build();

        this.processor = CommandProcessor.of(mappingContexts, getDynamicAccess(), log);

        log.info("Configured for processing messages with the following content types: {}",
                processor.getSupportedContentTypes());

        final Optional<String> defaultContentType = processor.getDefaultContentType();
        if (defaultContentType.isPresent()) {
            log.info("Interpreting messages with missing content type as '{}'", defaultContentType.get());
        } else {
            log.warning("No default config type configured!");
        }
    }

    /**
     * Creates Akka configuration object for this actor.
     *
     * @param pubSubMediator the akka pubsub mediator actor.
     * @param pubSubTargetPath the target path where incoming messages are sent
     * @param commandProducer actor that handles outgoing messages
     * @param authorizationSubject the authorized subject that are set in command headers.
     * @param mappingContexts the mapping contexts to apply for different content-types.
     * @return the Akka configuration Props object
     */
    static Props props(final ActorRef pubSubMediator, final String pubSubTargetPath,
            final ActorRef commandProducer,
            final AuthorizationSubject authorizationSubject,
            final List<MappingContext> mappingContexts) {

        return Props.create(CommandProcessorActor.class, new Creator<CommandProcessorActor>() {
            private static final long serialVersionUID = 1L;

            @Override
            public CommandProcessorActor create() {
                return new CommandProcessorActor(pubSubMediator, pubSubTargetPath, commandProducer,
                        authorizationSubject,
                        mappingContexts);
            }
        });
    }

    @Override
    public Receive createReceive() {
        return ReceiveBuilder.create()
                .match(ExternalMessage.class, this::handle)
                .match(CommandResponse.class, this::handleCommandResponse)
                .match(ThingEvent.class, this::handleThingEvent)
                .match(DittoRuntimeException.class, this::handleDittoRuntimeException)
                .match(Status.Failure.class, f -> log.error(f.cause(), "Got an unexpected failure."))
                .matchAny(m -> {
                    log.debug("Unknown message: {}", m);
                    unhandled(m);
                }).build();
    }

    private void handle(final ExternalMessage m) {
        ConditionChecker.checkNotNull(m);
        final String correlationId = m.getHeaders().get(DittoHeaderDefinition.CORRELATION_ID.getKey());
        LogUtil.enhanceLogWithCorrelationId(log, correlationId);

        final String authSubjectsArray =
                JsonFactory.newArrayBuilder().add(authorizationSubject.getId()).build().toString();
        final ExternalMessage messageWithAuthSubject =
                m.withHeader(DittoHeaderDefinition.AUTHORIZATION_SUBJECTS.getKey(), authSubjectsArray);

        try {
            final Command<?> command = processor.process(messageWithAuthSubject);
            startTrace(command);
            log.info("Publishing '{}' to '{}'", command.getType(), pubSubTargetPath);
            pubSubMediator.tell(new DistributedPubSubMediator.Send(pubSubTargetPath, command, true),
                    getSelf());
        } catch (final DittoRuntimeException e) {
            handleDittoRuntimeException(e);
        } catch (final Exception e) {
<<<<<<< HEAD
            // TODO the exception has two causes, we should either reduce this or print the root cause here, too
            log.info(e.getMessage());
=======
            log.warning("Got <{}> when message was processed: <{}>", e.getClass().getSimpleName(), e.getMessage());
>>>>>>> c58db54d
        }
    }

    private void handleDittoRuntimeException(final DittoRuntimeException exception) {
        final ThingErrorResponse errorResponse = ThingErrorResponse.of(exception);

        logDittoRuntimeException(exception);
        handleCommandResponse(errorResponse);
    }

    private void logDittoRuntimeException(final DittoRuntimeException exception) {
        LogUtil.enhanceLogWithCorrelationId(log, exception);

        log.info( "Got DittoRuntimeException '{}' when command via AMQP was processed: {}",
                exception.getErrorCode(), exception.getMessage());
    }

    private void handleCommandResponse(final CommandResponse<?> response) {
        LogUtil.enhanceLogWithCorrelationId(log, response);
        finishTrace(response);

        if (response.getStatusCodeValue() < HttpStatusCode.BAD_REQUEST.toInt()) {
            log.debug("Received response: {}", response);
        } else {
            log.info("Received error response: {}", response);
        }

        try {
            final ExternalMessage message = processor.process(response);
            commandProducer.forward(message, context());
        } catch (final DittoRuntimeException e) {
            log.info("Got DittoRuntimeException during processing CommandResponse: <{}>", e.getMessage());
        } catch (final Exception e) {
            log.warning("Got unexpected exception during processing CommandResponse: <{}>", e.getMessage());
        }
    }

    private void handleThingEvent(final Event<?> event) {
        LogUtil.enhanceLogWithCorrelationId(log, event);
        try {
            final ExternalMessage message = processor.process(event);
            commandProducer.forward(message, context());
        } catch (final DittoRuntimeException e) {
            log.info("Got DittoRuntimeException during processing Event: <{}>", e.getMessage());
        } catch (final Exception e) {
            log.warning("Got unexpected exception during processing Event: <{}>", e.getMessage());
        }
    }

    /**
     * Shortcut to the dynamic access object
     *
     * @return the dynamic access object
     */
    private DynamicAccess getDynamicAccess() {
        return ((ExtendedActorSystem) getContext().getSystem()).dynamicAccess();
    }

    private void startTrace(final Command<?> command) {
        command.getDittoHeaders().getCorrelationId().ifPresent(correlationId ->
                traces.put(correlationId, createRoundtripContext(correlationId, command.getType()))
        );
    }

    private void finishTrace(final CommandResponse<?> response) {
        if (ThingErrorResponse.class.isAssignableFrom(response.getClass())) {
            finishTrace(response, ((ThingErrorResponse) response).getDittoRuntimeException());
        } else {
            finishTrace(response, null);
        }
    }

    private void finishTrace(final CommandResponse<?> response, @Nullable final Throwable cause) {
        response.getDittoHeaders().getCorrelationId().ifPresent(correlationId -> {
            try {
                finishTrace(correlationId, cause);
            } catch (final IllegalArgumentException e) {
                log.info("Trace missing for response: '{}'", response);
            }
        });
    }

    private void finishTrace(final String correlationId, @Nullable final Throwable cause) {
        final TraceContext ctx = traces.getIfPresent(correlationId);
        if (Objects.isNull(ctx)) {
            throw new IllegalArgumentException("No trace found for correlationId: " + correlationId);
        }
        traces.invalidate(ctx);
        if (Objects.isNull(cause)) {
            ctx.finish();
        } else {
            ctx.finishWithError(cause);
        }
    }

    private static TraceContext createRoundtripContext(final String correlationId, final String type) {
        final Option<String> token = Option.apply(correlationId);
        final TraceContext ctx = Kamon.tracer().newContext("roundtrip.amqp_" + type, token);
        ctx.addMetadata("command", type);
        return ctx;
    }
}<|MERGE_RESOLUTION|>--- conflicted
+++ resolved
@@ -160,12 +160,7 @@
         } catch (final DittoRuntimeException e) {
             handleDittoRuntimeException(e);
         } catch (final Exception e) {
-<<<<<<< HEAD
-            // TODO the exception has two causes, we should either reduce this or print the root cause here, too
-            log.info(e.getMessage());
-=======
             log.warning("Got <{}> when message was processed: <{}>", e.getClass().getSimpleName(), e.getMessage());
->>>>>>> c58db54d
         }
     }
 
