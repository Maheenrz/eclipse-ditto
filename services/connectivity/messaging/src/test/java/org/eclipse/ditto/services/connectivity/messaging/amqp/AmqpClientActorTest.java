--- conflicted
+++ resolved
@@ -139,11 +139,7 @@
     @BeforeClass
     public static void setUp() {
         actorSystem = ActorSystem.create("AkkaTestSystem", TestConstants.CONFIG);
-<<<<<<< HEAD
-        connection = TestConstants.createConnection(connectionId);
-=======
-        connection = TestConstants.createConnection(CONNECTION_ID, actorSystem);
->>>>>>> 7a639d8a
+        connection = TestConstants.createConnection(CONNECTION_ID);
     }
 
     @AfterClass
@@ -193,8 +189,7 @@
                 .build();
 
         final ThrowableAssert.ThrowingCallable props1 =
-                () -> AmqpClientActor.propsForTests(connection, connectionStatus,
-                        null, null);
+                () -> AmqpClientActor.propsForTests(connection, connectionStatus, null, null);
         final ThrowableAssert.ThrowingCallable props2 =
                 () -> AmqpClientActor.propsForTests(connection, connectionStatus, null,
                         jmsConnectionFactory);
@@ -440,11 +435,7 @@
     @Test
     public void testConsumeMessageForSourcesWithSameAddress() throws JMSException {
         final Connection connection =
-<<<<<<< HEAD
-                TestConstants.createConnection(connectionId,
-=======
-                TestConstants.createConnection(CONNECTION_ID, actorSystem,
->>>>>>> 7a639d8a
+                TestConstants.createConnection(CONNECTION_ID,
                         TestConstants.Sources.SOURCES_WITH_SAME_ADDRESS);
 
         final AtomicBoolean messageReceivedForGlobalContext = new AtomicBoolean(false);
@@ -470,11 +461,7 @@
     @Test
     public void testConsumeMessageAndExpectForwardToConciergeForwarderWithCorrectAuthContext() throws JMSException {
         final Connection connection =
-<<<<<<< HEAD
-                TestConstants.createConnection(connectionId,
-=======
-                TestConstants.createConnection(CONNECTION_ID, actorSystem,
->>>>>>> 7a639d8a
+                TestConstants.createConnection(CONNECTION_ID,
                         TestConstants.Sources.SOURCES_WITH_AUTH_CONTEXT);
         testConsumeMessageAndExpectForwardToConciergeForwarder(connection, 1,
                 c -> assertThat(c.getDittoHeaders().getAuthorizationContext()).isEqualTo(
@@ -591,11 +578,7 @@
     @Test
     public void testTargetAddressPlaceholderReplacement() throws JMSException {
         final Connection connection =
-<<<<<<< HEAD
-                TestConstants.createConnection(connectionId,
-=======
-                TestConstants.createConnection(CONNECTION_ID, actorSystem,
->>>>>>> 7a639d8a
+                TestConstants.createConnection(CONNECTION_ID,
                         TestConstants.Targets.TARGET_WITH_PLACEHOLDER);
 
         // target Placeholder: target:{{ thing:namespace }}/{{thing:name}}@{{ topic:channel }}
