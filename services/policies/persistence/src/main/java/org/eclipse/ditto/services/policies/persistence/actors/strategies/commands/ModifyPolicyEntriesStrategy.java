/*
 * Copyright (c) 2019 Contributors to the Eclipse Foundation
 *
 * See the NOTICE file(s) distributed with this work for additional
 * information regarding copyright ownership.
 *
 * This program and the accompanying materials are made available under the
 * terms of the Eclipse Public License 2.0 which is available at
 * http://www.eclipse.org/legal/epl-2.0
 *
 * SPDX-License-Identifier: EPL-2.0
 */
package org.eclipse.ditto.services.policies.persistence.actors.strategies.commands;

import java.util.Optional;
import java.util.Set;
import java.util.stream.StreamSupport;

import javax.annotation.Nullable;

import org.eclipse.ditto.json.JsonArray;
import org.eclipse.ditto.json.JsonCollectors;
import org.eclipse.ditto.model.base.entity.metadata.Metadata;
import org.eclipse.ditto.model.base.headers.DittoHeaders;
import org.eclipse.ditto.model.base.headers.DittoHeadersBuilder;
import org.eclipse.ditto.model.base.headers.WithDittoHeaders;
import org.eclipse.ditto.model.base.headers.entitytag.EntityTag;
import org.eclipse.ditto.model.policies.Policy;
import org.eclipse.ditto.model.policies.PolicyEntry;
import org.eclipse.ditto.model.policies.PolicyId;
import org.eclipse.ditto.model.policies.PolicyTooLargeException;
import org.eclipse.ditto.services.models.policies.PoliciesValidator;
import org.eclipse.ditto.services.policies.common.config.PolicyConfig;
import org.eclipse.ditto.services.utils.persistentactors.results.Result;
import org.eclipse.ditto.services.utils.persistentactors.results.ResultFactory;
import org.eclipse.ditto.signals.commands.policies.PolicyCommandSizeValidator;
import org.eclipse.ditto.signals.commands.policies.modify.ModifyPolicyEntries;
import org.eclipse.ditto.signals.commands.policies.modify.ModifyPolicyEntriesResponse;
import org.eclipse.ditto.signals.events.policies.PolicyEntriesModified;
import org.eclipse.ditto.signals.events.policies.PolicyEvent;

/**
 * This strategy handles the {@link org.eclipse.ditto.signals.commands.policies.modify.ModifyPolicyEntries} command.
 */
final class ModifyPolicyEntriesStrategy extends AbstractPolicyCommandStrategy<ModifyPolicyEntries, PolicyEvent<?>> {

    ModifyPolicyEntriesStrategy(final PolicyConfig policyConfig) {
        super(ModifyPolicyEntries.class, policyConfig);
    }

    @Override
    protected Result<PolicyEvent<?>> doApply(final Context<PolicyId> context,
            @Nullable final Policy entity,
            final long nextRevision,
            final ModifyPolicyEntries command,
            @Nullable final Metadata metadata) {

        final Iterable<PolicyEntry> policyEntries = command.getPolicyEntries();
        final JsonArray policyEntriesJsonArray = StreamSupport.stream(policyEntries.spliterator(), false)
                .map(PolicyEntry::toJson)
                .collect(JsonCollectors.valuesToArray());

        try {
            PolicyCommandSizeValidator.getInstance().ensureValidSize(
                    policyEntriesJsonArray::getUpperBoundForStringSize,
                    () -> policyEntriesJsonArray.toString().length(),
                    command::getDittoHeaders);
        } catch (final PolicyTooLargeException e) {
            return ResultFactory.newErrorResult(e, command);
        }

        final DittoHeadersBuilder<?, ?> adjustedHeadersBuilder = command.getDittoHeaders().toBuilder();
        final Set<PolicyEntry> adjustedEntries = potentiallyAdjustPolicyEntries(policyEntries);
        final DittoHeaders adjustedHeaders = adjustedHeadersBuilder.build();
        final ModifyPolicyEntries adjustedCommand = ModifyPolicyEntries.of(command.getEntityId(), adjustedEntries,
                adjustedHeaders);

        final Optional<Result<PolicyEvent<?>>> alreadyExpiredSubject =
                checkForAlreadyExpiredSubject(policyEntries, adjustedHeaders, command);
        if (alreadyExpiredSubject.isPresent()) {
            return alreadyExpiredSubject.get();
        }

        final PoliciesValidator validator = PoliciesValidator.newInstance(adjustedEntries);

        if (validator.isValid()) {
            final PolicyId policyId = context.getState();
            final PolicyEntriesModified policyEntriesModified = PolicyEntriesModified.of(policyId, adjustedEntries,
<<<<<<< HEAD
                    nextRevision, getEventTimestamp(), dittoHeaders);
            final WithDittoHeaders response = appendETagHeaderIfProvided(adjustedCommand,
                    ModifyPolicyEntriesResponse.of(policyId, dittoHeaders), entity);
=======
                    nextRevision, getEventTimestamp(), adjustedHeaders);
            final WithDittoHeaders<?> response = appendETagHeaderIfProvided(adjustedCommand,
                    ModifyPolicyEntriesResponse.of(policyId, adjustedHeaders), entity);
>>>>>>> 76403498

            return ResultFactory.newMutationResult(adjustedCommand, policyEntriesModified, response);
        } else {
            return ResultFactory.newErrorResult(
                    policyInvalid(context.getState(), validator.getReason().orElse(null), adjustedHeaders),
                    command);
        }
    }

    @Override
    public Optional<EntityTag> previousEntityTag(final ModifyPolicyEntries command,
            @Nullable final Policy previousEntity) {
        return Optional.ofNullable(previousEntity).map(Policy::getEntriesSet).flatMap(EntityTag::fromEntity);
    }

    @Override
    public Optional<EntityTag> nextEntityTag(final ModifyPolicyEntries command, @Nullable final Policy newEntity) {
        return Optional.of(command.getPolicyEntries()).flatMap(EntityTag::fromEntity);
    }
}<|MERGE_RESOLUTION|>--- conflicted
+++ resolved
@@ -86,15 +86,9 @@
         if (validator.isValid()) {
             final PolicyId policyId = context.getState();
             final PolicyEntriesModified policyEntriesModified = PolicyEntriesModified.of(policyId, adjustedEntries,
-<<<<<<< HEAD
-                    nextRevision, getEventTimestamp(), dittoHeaders);
+                    nextRevision, getEventTimestamp(), adjustedHeaders);
             final WithDittoHeaders response = appendETagHeaderIfProvided(adjustedCommand,
-                    ModifyPolicyEntriesResponse.of(policyId, dittoHeaders), entity);
-=======
-                    nextRevision, getEventTimestamp(), adjustedHeaders);
-            final WithDittoHeaders<?> response = appendETagHeaderIfProvided(adjustedCommand,
                     ModifyPolicyEntriesResponse.of(policyId, adjustedHeaders), entity);
->>>>>>> 76403498
 
             return ResultFactory.newMutationResult(adjustedCommand, policyEntriesModified, response);
         } else {
