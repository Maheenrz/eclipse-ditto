/*
 * Copyright (c) 2019 Contributors to the Eclipse Foundation
 *
 * See the NOTICE file(s) distributed with this work for additional
 * information regarding copyright ownership.
 *
 * This program and the accompanying materials are made available under the
 * terms of the Eclipse Public License 2.0 which is available at
 * http://www.eclipse.org/legal/epl-2.0
 *
 * SPDX-License-Identifier: EPL-2.0
 */
package org.eclipse.ditto.services.connectivity.messaging.mqtt;

import java.time.Duration;
import java.util.HashMap;
import java.util.Map;
import java.util.Objects;
import java.util.Optional;
import java.util.function.Supplier;

import javax.annotation.concurrent.Immutable;

import org.eclipse.ditto.model.connectivity.Connection;

import com.hivemq.client.internal.mqtt.message.connect.MqttConnect;
import com.typesafe.config.Config;
import com.typesafe.config.ConfigException;
import com.typesafe.config.ConfigFactory;

/**
 * Class providing access to MQTT specific configuration.
 */
@Immutable
public final class MqttSpecificConfig {

    private static final String CLEAN_SESSION = "cleanSession";
    private static final String RECONNECT_FOR_REDELIVERY = "reconnectForRedelivery";
    private static final String SEPARATE_PUBLISHER_CLIENT = "separatePublisherClient";
    private static final String CLIENT_ID = "clientId";
    private static final String PUBLISHER_ID = "publisherId";
    private static final String KEEP_ALIVE_INTERVAL = "keepAlive";
    private static final String RECONNECT_FOR_REDELIVERY_DELAY = "reconnectForRedeliveryDelay";

    private static final boolean DEFAULT_RECONNECT_FOR_REDELIVERY = true;
    private static final Duration DEFAULT_RECONNECT_DURATION = Duration.ofSeconds(2L);

    private static final String LAST_WILL_TOPIC = "lastWillTopic";
    private static final String LAST_WILL_QOS = "lastWillQos";
    private static final String DEFAULT_LAST_WILL_QOS = "AT_MOST_ONCE";
    private static final String LAST_WILL_MESSAGE = "lastWillMessage";
    private static final String DEFAULT_LAST_WILL_MESSAGE = "";
    private static final String LAST_WILL_RETAIN = "lastWillRetain";
    private static final boolean DEFAULT_LAST_WILL_RETAIN = false;

    private final Config specificConfig;

    MqttSpecificConfig(final Map<String, String> specificConfig) {
        final Map<String, Object> defaultMap = new HashMap<>();
        defaultMap.put(RECONNECT_FOR_REDELIVERY, DEFAULT_RECONNECT_FOR_REDELIVERY);
        defaultMap.put(SEPARATE_PUBLISHER_CLIENT, DEFAULT_RECONNECT_FOR_REDELIVERY);
        defaultMap.put(RECONNECT_FOR_REDELIVERY_DELAY, DEFAULT_RECONNECT_DURATION);
        this.specificConfig = ConfigFactory.parseMap(specificConfig)
                .withFallback(ConfigFactory.parseMap(defaultMap));
    }

    /**
     * Creates a new instance of MqttSpecificConfig based on the {@code specificConfig} of the passed
     * {@code connection}.
     *
     * @param connection the Connection to extract the {@code specificConfig} map from.
     * @return the new MqttSpecificConfig instance
     */
    public static MqttSpecificConfig fromConnection(final Connection connection) {
        return new MqttSpecificConfig(connection.getSpecificConfig());
    }

    /**
     * @return whether subscriber CONN messages should set clean-session or clean-start flag to true.
     * Default to the negation of "reconnectForRedelivery" (if reconnect for redelivery then persistent session,
     * otherwise clean-session or clean-start.)
     */
    public boolean cleanSession() {
        if (specificConfig.hasPath(CLEAN_SESSION)) {
            return getSafely(() -> specificConfig.getBoolean(CLEAN_SESSION), false);
        } else {
            return !reconnectForRedelivery();
        }
    }

    /**
     * @return whether reconnect-for-redelivery behavior is activated.
     */
    public boolean reconnectForRedelivery() {
        return getSafely(() -> specificConfig.getBoolean(RECONNECT_FOR_REDELIVERY), DEFAULT_RECONNECT_FOR_REDELIVERY);
    }

    /**
     * @return whether to use a separate client for publisher actors so that reconnect-for-redelivery
     * does not disrupt the publisher.
     */
    public boolean separatePublisherClient() {
        return getSafely(() -> specificConfig.getBoolean(SEPARATE_PUBLISHER_CLIENT), DEFAULT_RECONNECT_FOR_REDELIVERY);
    }

    /**
     * @return how long to wait before reconnect a consumer client for redelivery.
     */
    public Duration getReconnectForDeliveryDelay() {
        return specificConfig.getDuration(RECONNECT_FOR_REDELIVERY_DELAY);
    }

    /**
     * @return the optional clientId which should be used by the MQTT client when connecting to the MQTT broker.
     */
    public Optional<String> getMqttClientId() {
        return getStringOptional(CLIENT_ID);
    }

    /**
     * @return the optional publisherId which should be used as the client ID of the publisher actor.
     */
    public Optional<String> getMqttPublisherId() {
        return getStringOptional(PUBLISHER_ID);
    }

<<<<<<< HEAD

    /**
     * @return the optional publisherId which should be used as the client ID of the publisher actor.
     */
    public Optional<String> getMqttWillTopic() {
        return getStringOptional(LAST_WILL_TOPIC);
    }

    /**
     * @return the optional publisherId which should be used as the client ID of the publisher actor.
     */
    public String getMqttWillQos() {
        return getSafely(() -> specificConfig.getString(LAST_WILL_QOS), DEFAULT_LAST_WILL_QOS);
    }

    /**
     * @return the optional publisherId which should be used as the client ID of the publisher actor.
     */
    public String getMqttWillMessage() {
        return getSafely(() -> specificConfig.getString(LAST_WILL_MESSAGE), DEFAULT_LAST_WILL_MESSAGE);
    }

    /**
     * @return the optional publisherId which should be used as the client ID of the publisher actor.
     */
    public boolean getMqttWillRetain() {
        return getSafely(() -> specificConfig.getBoolean(LAST_WILL_RETAIN), DEFAULT_LAST_WILL_RETAIN);
=======
    /**
     * @return the interval between keep alive pings.
     */
    public Optional<Duration> getKeepAliveInterval() {
        return getDurationOptional(KEEP_ALIVE_INTERVAL);
>>>>>>> 2be7257d
    }

    @Override
    public boolean equals(final Object o) {
        if (this == o) {
            return true;
        }
        if (o == null || getClass() != o.getClass()) {
            return false;
        }
        final MqttSpecificConfig that = (MqttSpecificConfig) o;
        return Objects.equals(specificConfig, that.specificConfig);
    }

    @Override
    public int hashCode() {
        return Objects.hash(specificConfig);
    }

    @Override
    public String toString() {
        return getClass().getSimpleName() + " [" +
                "specificConfig=" + specificConfig +
                "]";
    }

    private Optional<String> getStringOptional(final String key) {
        if (specificConfig.hasPath(key)) {
            return Optional.of(specificConfig.getString(key));
        } else {
            return Optional.empty();
        }
    }
    private Optional<Duration> getDurationOptional(final String key) {
        if (specificConfig.hasPath(key)) {
            return Optional.of(specificConfig.getDuration(key));
        } else {
            return Optional.empty();
        }
    }

    private static <T> T getSafely(Supplier<T> supplier, final T defaultValue) {
        try {
            return supplier.get();
        } catch (final ConfigException e) {
            return defaultValue;
        }
    }
}<|MERGE_RESOLUTION|>--- conflicted
+++ resolved
@@ -124,7 +124,6 @@
         return getStringOptional(PUBLISHER_ID);
     }
 
-<<<<<<< HEAD
 
     /**
      * @return the optional publisherId which should be used as the client ID of the publisher actor.
@@ -152,13 +151,13 @@
      */
     public boolean getMqttWillRetain() {
         return getSafely(() -> specificConfig.getBoolean(LAST_WILL_RETAIN), DEFAULT_LAST_WILL_RETAIN);
-=======
+    }
+
     /**
      * @return the interval between keep alive pings.
      */
     public Optional<Duration> getKeepAliveInterval() {
         return getDurationOptional(KEEP_ALIVE_INTERVAL);
->>>>>>> 2be7257d
     }
 
     @Override
