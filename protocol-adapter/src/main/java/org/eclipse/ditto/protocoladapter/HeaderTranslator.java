--- conflicted
+++ resolved
@@ -98,7 +98,6 @@
      * @throws NullPointerException if {@code dittoHeaders} is {@code null}.
      */
     public Map<String, String> toExternalHeaders(final DittoHeaders dittoHeaders) {
-<<<<<<< HEAD
         checkNotNull(dittoHeaders, "dittoHeaders");
         final HeaderEntryFilter headerEntryFilter = HeaderEntryFilters.toExternalHeadersFilter(headerDefinitions);
         return filterMap(dittoHeaders, headerEntryFilter, false);
@@ -117,25 +116,11 @@
         checkNotNull(externalHeaders, "externalHeaders");
         final HeaderEntryFilter headerEntryFilter = HeaderEntryFilters.existsAsHeaderDefinition(headerDefinitions);
         return filterMap(externalHeaders, headerEntryFilter, true);
-=======
-        if (headerDefinitionMap.isEmpty()) {
-            return dittoHeaders;
-        }
-        final Map<String, String> headers = new HashMap<>();
-        dittoHeaders.forEach((key, value) -> {
-            final String lowerCaseKey = key.toLowerCase();
-            final HeaderDefinition definition = headerDefinitionMap.get(lowerCaseKey);
-            if (definition == null || definition.shouldWriteToExternalHeaders()) {
-                headers.put(key, value);
-            }
-        });
-        return headers;
->>>>>>> d06c82ac
     }
 
     /**
      * Publish Ditto headers to external headers and filter unknown header.
-     *
+     * TODO TJ is this now the same as "retain"?
      * @param dittoHeaders Ditto headers to publish.
      * @return external headers.
      */
@@ -172,6 +157,7 @@
 
     private static Map<String, String> filterMap(final Map<String, String> headersToFilter,
             final HeaderEntryFilter headerEntryFilter, final boolean lowercaseHeaderKeys) {
+        // TODO TJ Stefan always lowercased all headers - is this better?
         final Map<String, String> map = new LinkedHashMap<>(headersToFilter.size());
         headersToFilter.forEach((theKey, theValue) -> {
             final String key = lowercaseHeaderKeys ? theKey.toLowerCase() : theKey;
