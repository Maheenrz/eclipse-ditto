--- conflicted
+++ resolved
@@ -86,13 +86,6 @@
     String getActorPropsFactoryFullQualifiedClassname();
 
     /**
-<<<<<<< HEAD
-     * Whitelisted Media-Types, which should also be accepted by the endpoints besides the one they accept.
-     *
-     * @return media-types.
-     */
-    Set<String> getAdditionalAcceptedMediaTypes();
-=======
      * Returns definitions of headers which should be derived from query parameters.
      * I. e. if query parameters are supplied with the same name as the configured header keys then the query parameters
      * will be converted to header key-value pairs.
@@ -101,7 +94,13 @@
      * @since 1.1.0
      */
     Set<HeaderDefinition> getQueryParametersAsHeaders();
->>>>>>> 9cd5e756
+
+    /**
+     * Whitelisted Media-Types, which should also be accepted by the endpoints besides the one they accept.
+     *
+     * @return media-types.
+     */
+    Set<String> getAdditionalAcceptedMediaTypes();
 
     /**
      * An enumeration of the known config path expressions and their associated default values for
@@ -149,16 +148,6 @@
                 "org.eclipse.ditto.services.gateway.endpoints.actors.DefaultHttpRequestActorPropsFactory"),
 
         /**
-<<<<<<< HEAD
-         * PUT and POST resources validate that the content-type of a request is supported. With this config value
-         * additional media-types can be specified, which will also be accepted. Default value
-         * 'application/octet-stream' is for unknown or not further specified payload and request without any
-         * content-type declaration will also be mapped to this type by akka-http.
-         */
-        ADDITIONAL_ACCEPTED_MEDIA_TYPES("additional-accepted-media-types",
-                MediaTypes.APPLICATION_OCTET_STREAM.toString())
-        ;
-=======
          * Denotes the name of query parameters that equal the names of well-known headers; the here defined query
          * parameters will be converted to key-value pairs of request headers for further processing.
          *
@@ -167,8 +156,15 @@
         QUERY_PARAMS_AS_HEADERS("query-params-as-headers", Arrays.asList(DittoHeaderDefinition.CORRELATION_ID.getKey(),
                 DittoHeaderDefinition.REQUESTED_ACKS.getKey(),
                 DittoHeaderDefinition.RESPONSE_REQUIRED.getKey(),
-                DittoHeaderDefinition.TIMEOUT.getKey()));
->>>>>>> 9cd5e756
+                DittoHeaderDefinition.TIMEOUT.getKey())),
+
+        /**
+         * PUT and POST resources validate that the content-type of a request is supported. With this config value
+         * additional media-types can be specified, which will also be accepted. Default value
+         * 'application/octet-stream' is for unknown or not further specified payload and request without any
+         * content-type declaration will also be mapped to this type by akka-http.
+         */
+        ADDITIONAL_ACCEPTED_MEDIA_TYPES("additional-accepted-media-types", MediaTypes.APPLICATION_OCTET_STREAM.toString());
 
         private final String path;
         private final Object defaultValue;
