--- conflicted
+++ resolved
@@ -44,13 +44,8 @@
      * @param connectivityConfig the config of the connectivity service with potential overwrites.
      * @return the {@code Props} to create the publisher actor.
      */
-<<<<<<< HEAD
-    Props props(Connection connection, KafkaProducerConfig config, SendProducerFactory producerFactory, boolean dryRun,
-            String clientId, ActorRef proxyActor, ConnectivityStatusResolver connectivityStatusResolver);
-=======
     Props props(Connection connection, SendProducerFactory producerFactory, boolean dryRun,
-            String clientId, ConnectivityStatusResolver connectivityStatusResolver,
+            String clientId, ActorRef proxyActor, ConnectivityStatusResolver connectivityStatusResolver,
             ConnectivityConfig connectivityConfig);
->>>>>>> 2730896a
 
 }