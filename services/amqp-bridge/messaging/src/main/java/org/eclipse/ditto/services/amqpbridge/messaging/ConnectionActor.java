--- conflicted
+++ resolved
@@ -18,11 +18,8 @@
 
 import org.eclipse.ditto.model.amqpbridge.AmqpConnection;
 import org.eclipse.ditto.model.amqpbridge.ConnectionStatus;
-<<<<<<< HEAD
+import org.eclipse.ditto.model.base.headers.DittoHeaders;
 import org.eclipse.ditto.model.amqpbridge.MappingContext;
-=======
-import org.eclipse.ditto.model.base.headers.DittoHeaders;
->>>>>>> 8ba23175
 import org.eclipse.ditto.services.amqpbridge.messaging.persistence.ConnectionData;
 import org.eclipse.ditto.services.amqpbridge.messaging.persistence.MongoConnectionSnapshotAdapter;
 import org.eclipse.ditto.services.amqpbridge.util.ConfigKeys;
@@ -75,8 +72,10 @@
 public abstract class ConnectionActor extends AbstractPersistentActor {
 
     private static final String PERSISTENCE_ID_PREFIX = "connection:";
+
     private static final String JOURNAL_PLUGIN_ID = "akka-contrib-mongodb-persistence-connection-journal";
     private static final String SNAPSHOT_PLUGIN_ID = "akka-contrib-mongodb-persistence-connection-snapshots";
+
     private static final int SHUTDOWN_DELAY_SECONDS = 10;
     private static final FiniteDuration SHUTDOWN_DELAY = Duration.apply(SHUTDOWN_DELAY_SECONDS, TimeUnit.SECONDS);
 
@@ -90,11 +89,6 @@
 
     protected ActorRef commandProcessor;
 
-<<<<<<< HEAD
-    private ActorRef commandProcessor;
-
-=======
->>>>>>> 8ba23175
     private AmqpConnection amqpConnection;
     private ConnectionStatus connectionStatus;
     private List<MappingContext> mappingContexts;
@@ -232,46 +226,18 @@
 
     private void createConnection(final CreateConnection command) {
         amqpConnection = command.getAmqpConnection();
-<<<<<<< HEAD
         mappingContexts = command.getMappingContexts();
 
-        try {
-            jmsConnection = jmsConnectionFactory.createConnection(amqpConnection, this);
-            log.info("Connection '{}' created.", amqpConnection.getId());
-        } catch (final JMSRuntimeException | JMSException | NamingException e) {
-            final ConnectionFailedException error = ConnectionFailedException.newBuilder(connectionId)
-                    .description(e.getMessage())
-                    .build();
-            getSender().tell(error, getSelf());
-            log.error(e, "Failed to create Connection '{}' with Error: '{}'.", amqpConnection.getId(), e.getMessage());
-            return;
-        }
-
-        final ConnectionCreated connectionCreated = ConnectionCreated.of(amqpConnection, mappingContexts,
-                command.getDittoHeaders());
-        persistEvent(connectionCreated, persistedEvent -> {
-            final boolean success = startCommandConsumersWithErrorHandling("create");
-            if (!success) {
-                return;
-            }
-
-            getSender().tell(CreateConnectionResponse.of(amqpConnection, mappingContexts, command.getDittoHeaders()),
-                    getSelf());
-            getContext().become(connectionCreatedBehaviour);
-            getContext().getParent().tell(ConnectionSupervisorActor.ManualReset.getInstance(), getSelf());
-        });
-=======
-        final ConnectionCreated connectionCreated = ConnectionCreated.of(amqpConnection, command.getDittoHeaders());
+        final ConnectionCreated connectionCreated = ConnectionCreated.of(amqpConnection, mappingContexts, command.getDittoHeaders());
         persistEvent(connectionCreated,
                 persistedEvent -> doWithErrorHandling("create", () -> {
                     startCommandProcessorActor();
                     doCreateConnection(command);
-                    getSender().tell(CreateConnectionResponse.of(amqpConnection, command.getDittoHeaders()), getSelf());
+                    getSender().tell(CreateConnectionResponse.of(amqpConnection, mappingContexts, command.getDittoHeaders()), getSelf());
                     getContext().become(createConnectionCreatedBehaviour());
                     getContext().getParent().tell(ConnectionSupervisorActor.ManualReset.getInstance(), getSelf());
                 })
         );
->>>>>>> 8ba23175
     }
 
     private void openConnection(final OpenConnection command) {
@@ -357,86 +323,6 @@
         });
     }
 
-<<<<<<< HEAD
-    private void startCommandConsumers() throws JMSException {
-        startConnection();
-
-        final Props amqpCommandProcessorProps =
-                CommandProcessorActor.props(pubSubMediator, pubSubTargetActorPath,
-                        amqpConnection.getAuthorizationSubject(), mappingContexts);
-        final String amqpCommandProcessorName = CommandProcessorActor.ACTOR_NAME_PREFIX + amqpConnection.getId();
-
-        final DefaultResizer resizer = new DefaultResizer(1, 5); // TODO configurable
-        commandProcessor = getContext().actorOf(new RoundRobinPool(1)
-                .withDispatcher("command-processor-dispatcher")
-                .withResizer(resizer)
-                .props(amqpCommandProcessorProps), amqpCommandProcessorName);
-
-        for (final String source : amqpConnection.getSources()) {
-            startCommandConsumer(source);
-        }
-
-        log.info("Subscribed Connection '{}' to sources: {}", amqpConnection.getId(), amqpConnection.getSources());
-        connectionStatus = ConnectionStatus.OPEN;
-    }
-
-    private void stopCommandConsumers() throws JMSException {
-        if (amqpConnection != null) {
-            for (final String source : amqpConnection.getSources()) {
-                stopChildActor(source);
-            }
-
-            stopChildActor(CommandProcessorActor.ACTOR_NAME_PREFIX + amqpConnection.getId());
-
-            log.info("Unsubscribed Connection '{}' from sources: {}", amqpConnection.getId(),
-                    amqpConnection.getSources());
-            connectionStatus = ConnectionStatus.CLOSED;
-
-            stopConnection();
-        }
-    }
-
-    private void startCommandConsumer(final String source) {
-        final Props props = CommandConsumerActor.props(jmsSession, source, commandProcessor);
-        final String name = CommandConsumerActor.ACTOR_NAME_PREFIX + source;
-        startChildActor(name, props);
-    }
-
-    private void startConnection() throws JMSException {
-        if (shutdownCancellable != null) {
-            shutdownCancellable.cancel();
-        }
-
-        if (jmsConnection != null) {
-            jmsConnection.start();
-            jmsSession = jmsConnection.createSession(false, Session.AUTO_ACKNOWLEDGE);
-            log.info("Connection '{}' opened.", amqpConnection.getId());
-        }
-    }
-
-    private void stopConnection() throws JMSException {
-        if (jmsSession != null) {
-            try {
-                jmsSession.close();
-                jmsSession = null;
-            } catch (final JMSException e) {
-                log.debug("Session of connection '{}' already closed: {}", amqpConnection.getId(), e.getMessage());
-            }
-        }
-        if (jmsConnection != null) {
-            try {
-                jmsConnection.stop();
-                jmsConnection.close();
-                jmsConnection = null;
-                log.info("Connection '{}' closed.", amqpConnection.getId());
-            } catch (final JMSException e) {
-                log.debug("Connection '{}' already closed: {}", amqpConnection.getId(), e.getMessage());
-            }
-        }
-    }
-
-=======
->>>>>>> 8ba23175
     private void doSaveSnapshot() {
         if (snapshotInProgress) {
             log.debug("Already requested taking a Snapshot - not doing it again");
@@ -457,8 +343,17 @@
 
             final Props amqpCommandProcessorProps =
                     CommandProcessorActor.props(pubSubMediator, pubSubTargetActorPath,
-                            amqpConnection.getAuthorizationSubject());
+                            amqpConnection.getAuthorizationSubject(), mappingContexts);
             final String amqpCommandProcessorName = CommandProcessorActor.ACTOR_NAME_PREFIX + connectionId;
+
+
+            final DefaultResizer resizer = new DefaultResizer(1, 5); // TODO configurable
+            commandProcessor = getContext().actorOf(new RoundRobinPool(1)
+                    .withDispatcher("command-processor-dispatcher")
+                    .withResizer(resizer)
+                    .props(amqpCommandProcessorProps), amqpCommandProcessorName);
+
+
             commandProcessor = startChildActor(amqpCommandProcessorName, amqpCommandProcessorProps);
         }
     }
