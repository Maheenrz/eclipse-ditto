/*
 * Copyright (c) 2019 Contributors to the Eclipse Foundation
 *
 * See the NOTICE file(s) distributed with this work for additional
 * information regarding copyright ownership.
 *
 * This program and the accompanying materials are made available under the
 * terms of the Eclipse Public License 2.0 which is available at
 * http://www.eclipse.org/legal/epl-2.0
 *
 * SPDX-License-Identifier: EPL-2.0
 */
package org.eclipse.ditto.services.connectivity.messaging.mqtt.hivemq;

import java.nio.ByteBuffer;
import java.nio.charset.Charset;
import java.util.HashSet;
import java.util.Optional;

import org.eclipse.ditto.model.base.common.ByteBufferUtils;
import org.eclipse.ditto.model.base.headers.DittoHeaderDefinition;
import org.eclipse.ditto.model.connectivity.Connection;
import org.eclipse.ditto.services.connectivity.messaging.mqtt.MqttPublishTarget;
import org.eclipse.ditto.services.models.connectivity.ExternalMessage;

import com.hivemq.client.mqtt.datatypes.MqttQos;
import com.hivemq.client.mqtt.mqtt5.Mqtt5Client;
import com.hivemq.client.mqtt.mqtt5.datatypes.Mqtt5UserProperties;
import com.hivemq.client.mqtt.mqtt5.message.publish.Mqtt5Publish;
import com.hivemq.client.mqtt.mqtt5.message.publish.Mqtt5PublishResult;

import akka.actor.Props;

/**
 * Actor responsible for publishing messages to an MQTT 5 broker using the given {@link Mqtt5Client}.
 *
 * @since 1.1.0
 */
public final class HiveMqtt5PublisherActor extends AbstractMqttPublisherActor<Mqtt5Publish, Mqtt5PublishResult> {

    static final String NAME = "HiveMqtt5PublisherActor";

    private static final HashSet<String> MQTT_HEADER_MAPPING = new HashSet<>();

    static {
        MQTT_HEADER_MAPPING.add(DittoHeaderDefinition.CORRELATION_ID.getKey());
        MQTT_HEADER_MAPPING.add(ExternalMessage.REPLY_TO_HEADER);
        MQTT_HEADER_MAPPING.add(ExternalMessage.CONTENT_TYPE_HEADER);
    }

    @SuppressWarnings("squid:UnusedPrivateConstructor") // used by akka
    private HiveMqtt5PublisherActor(final Connection connection, final Mqtt5Client client, final boolean dryRun) {
        super(connection, client.toAsync()::publish, dryRun);
    }

    /**
     * Create Props object for this publisher actor.
     *
     * @param connection the connection the publisher actor belongs to.
     * @param client the HiveMQ client.
     * @param dryRun whether this publisher is only created for a test or not.
     * @return the Props object.
     */
    public static Props props(final Connection connection, final Mqtt5Client client, final boolean dryRun) {
        return Props.create(HiveMqtt5PublisherActor.class, connection, client, dryRun);
    }

    @Override
<<<<<<< HEAD
    protected void preEnhancement(final ReceiveBuilder receiveBuilder) {
        receiveBuilder.match(OutboundSignal.Mapped.class, this::isDryRun,
                outbound -> log().info("Message dropped in dry run mode: {}", outbound));
    }

    @Override
    protected void postEnhancement(final ReceiveBuilder receiveBuilder) {
        // not needed
    }

    @Override
    protected MqttPublishTarget toPublishTarget(final String address) {
        return MqttPublishTarget.of(address);
    }

    @Override
    protected DiagnosticLoggingAdapter log() {
        return log;
    }

    @Override
    protected void publishMessage(@Nullable final Target target, final MqttPublishTarget publishTarget,
            final ExternalMessage message, final ConnectionMonitor publishedMonitor) {

        final MqttQos targetQoS = determineQos(target);
        publishMessage(publishTarget, targetQoS, message, publishedMonitor);
    }

    private MqttQos determineQos(@Nullable final Target target) {
        if (target == null) {
            return MqttQos.AT_MOST_ONCE;
        } else {
            final int qos = target.getQos().orElse(DEFAULT_TARGET_QOS);
            return AbstractMqttValidator.getHiveQoS(qos);
        }
    }

    private void publishMessage(final MqttPublishTarget publishTarget, final MqttQos qos, final ExternalMessage message,
            final ConnectionMonitor publishedMonitor) {
        try {
            final Mqtt5Publish mqttMessage = mapExternalMessageToMqttMessage(publishTarget, qos, message);
            if (log().isDebugEnabled()) {
                final String humanReadablePayload = mqttMessage.getPayload()
                        .map(getCharsetFromMessage(message)::decode)
                        .map(CharBuffer::toString).orElse("<empty>");
                log().debug("Publishing MQTT message to topic <{}>: {}", mqttMessage.getTopic(),
                        humanReadablePayload);
            }
            client.publish(mqttMessage).whenComplete((mqtt5Publish, throwable) -> {
                if (null == throwable) {
                    log().debug("Successfully published to message of type <{}> to target address <{}>",
                            mqttMessage.getType(), publishTarget.getTopic());
                    publishedMonitor.success(message);
                } else {
                    final String logMessage =
                            MessageFormat.format("Error while publishing message: {0}", throwable.getMessage());
                    log().info(logMessage);
                    publishedMonitor.exception(message, logMessage);
                }
            });
        } catch (final Exception e) {
            log().info(
                    "Won't publish message, since currently in disconnected state or due to an undefined behaviour.");
            publishedMonitor.failure(message, "Won't publish message since currently not connected or due to an " +
                    "undefined behaviour. (e.g. wrong topic format)");
        }
    }

    private Mqtt5Publish mapExternalMessageToMqttMessage(final MqttPublishTarget mqttTarget, final MqttQos qos,
=======
    Mqtt5Publish mapExternalMessageToMqttMessage(final MqttPublishTarget mqttTarget, final MqttQos qos,
>>>>>>> 273acb3e
            final ExternalMessage externalMessage) {

        final Charset charset = getCharsetFromMessage(externalMessage);

        final ByteBuffer payload;
        if (externalMessage.isTextMessage()) {
            payload = externalMessage
                    .getTextPayload()
                    .map(text -> ByteBuffer.wrap(text.getBytes(charset)))
                    .orElse(ByteBufferUtils.empty());
        } else if (externalMessage.isBytesMessage()) {
            payload = externalMessage.getBytePayload()
                    .orElse(ByteBufferUtils.empty());
        } else {
            payload = ByteBufferUtils.empty();
        }

        final ByteBuffer correlationData = ByteBuffer.wrap(externalMessage.getHeaders()
                .getOrDefault(DittoHeaderDefinition.CORRELATION_ID.getKey(), "").getBytes(charset));

        final String responseTopic = externalMessage.getHeaders().get(ExternalMessage.REPLY_TO_HEADER);

        final String contentType = externalMessage.getHeaders().get(ExternalMessage.CONTENT_TYPE_HEADER);

        final Mqtt5UserProperties userProperties = externalMessage.getHeaders()
                .entrySet()
                .stream()
                .filter(header -> !MQTT_HEADER_MAPPING.contains(header.getKey()))
                .reduce(Mqtt5UserProperties.builder(),
                        (builder, entry) -> builder.add(entry.getKey(), entry.getValue()),
                        (builder1, builder2) -> builder1.addAll(builder2.build().asList())
                )
                .build();

        return Mqtt5Publish.builder()
                .topic(mqttTarget.getTopic())
                .qos(qos)
                .payload(payload)
                .correlationData(correlationData)
                .responseTopic(responseTopic)
                .contentType(contentType)
                .userProperties(userProperties)
                .build();
    }

    @Override
    String getTopic(final Mqtt5Publish message) {
        return message.getTopic().toString();
    }

    @Override
    Optional<ByteBuffer> getPayload(final Mqtt5Publish message) {
        return Optional.empty();
    }
}<|MERGE_RESOLUTION|>--- conflicted
+++ resolved
@@ -66,79 +66,7 @@
     }
 
     @Override
-<<<<<<< HEAD
-    protected void preEnhancement(final ReceiveBuilder receiveBuilder) {
-        receiveBuilder.match(OutboundSignal.Mapped.class, this::isDryRun,
-                outbound -> log().info("Message dropped in dry run mode: {}", outbound));
-    }
-
-    @Override
-    protected void postEnhancement(final ReceiveBuilder receiveBuilder) {
-        // not needed
-    }
-
-    @Override
-    protected MqttPublishTarget toPublishTarget(final String address) {
-        return MqttPublishTarget.of(address);
-    }
-
-    @Override
-    protected DiagnosticLoggingAdapter log() {
-        return log;
-    }
-
-    @Override
-    protected void publishMessage(@Nullable final Target target, final MqttPublishTarget publishTarget,
-            final ExternalMessage message, final ConnectionMonitor publishedMonitor) {
-
-        final MqttQos targetQoS = determineQos(target);
-        publishMessage(publishTarget, targetQoS, message, publishedMonitor);
-    }
-
-    private MqttQos determineQos(@Nullable final Target target) {
-        if (target == null) {
-            return MqttQos.AT_MOST_ONCE;
-        } else {
-            final int qos = target.getQos().orElse(DEFAULT_TARGET_QOS);
-            return AbstractMqttValidator.getHiveQoS(qos);
-        }
-    }
-
-    private void publishMessage(final MqttPublishTarget publishTarget, final MqttQos qos, final ExternalMessage message,
-            final ConnectionMonitor publishedMonitor) {
-        try {
-            final Mqtt5Publish mqttMessage = mapExternalMessageToMqttMessage(publishTarget, qos, message);
-            if (log().isDebugEnabled()) {
-                final String humanReadablePayload = mqttMessage.getPayload()
-                        .map(getCharsetFromMessage(message)::decode)
-                        .map(CharBuffer::toString).orElse("<empty>");
-                log().debug("Publishing MQTT message to topic <{}>: {}", mqttMessage.getTopic(),
-                        humanReadablePayload);
-            }
-            client.publish(mqttMessage).whenComplete((mqtt5Publish, throwable) -> {
-                if (null == throwable) {
-                    log().debug("Successfully published to message of type <{}> to target address <{}>",
-                            mqttMessage.getType(), publishTarget.getTopic());
-                    publishedMonitor.success(message);
-                } else {
-                    final String logMessage =
-                            MessageFormat.format("Error while publishing message: {0}", throwable.getMessage());
-                    log().info(logMessage);
-                    publishedMonitor.exception(message, logMessage);
-                }
-            });
-        } catch (final Exception e) {
-            log().info(
-                    "Won't publish message, since currently in disconnected state or due to an undefined behaviour.");
-            publishedMonitor.failure(message, "Won't publish message since currently not connected or due to an " +
-                    "undefined behaviour. (e.g. wrong topic format)");
-        }
-    }
-
-    private Mqtt5Publish mapExternalMessageToMqttMessage(final MqttPublishTarget mqttTarget, final MqttQos qos,
-=======
     Mqtt5Publish mapExternalMessageToMqttMessage(final MqttPublishTarget mqttTarget, final MqttQos qos,
->>>>>>> 273acb3e
             final ExternalMessage externalMessage) {
 
         final Charset charset = getCharsetFromMessage(externalMessage);
