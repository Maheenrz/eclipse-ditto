/*
 * Copyright (c) 2019 Contributors to the Eclipse Foundation
 *
 * See the NOTICE file(s) distributed with this work for additional
 * information regarding copyright ownership.
 *
 * This program and the accompanying materials are made available under the
 * terms of the Eclipse Public License 2.0 which is available at
 * http://www.eclipse.org/legal/epl-2.0
 *
 * SPDX-License-Identifier: EPL-2.0
 */
package org.eclipse.ditto.services.connectivity.mapping;

import javax.annotation.concurrent.Immutable;

import org.eclipse.ditto.services.connectivity.mapping.javascript.JavaScriptConfig;
import org.eclipse.ditto.services.utils.config.KnownConfigValue;

/**
 * Provides configuration settings for Connectivity service's message mapping behaviour.
 */
@Immutable
public interface MappingConfig {

    /**
     * Returns the config of the JavaScript message mapping.
<<<<<<< HEAD
=======
     *
     * @return the config.
     */
    JavaScriptConfig getJavaScriptConfig();

    /**
     * Returns the config of mapper-limits
>>>>>>> efe7be57
     *
     * @return the config.
     */
    MapperLimitsConfig getMapperLimitsConfig();

    /**
     * An enumeration of the known config path expressions and their associated default values for
     * {@code MappingConfig}.
     */
    enum MappingConfigValue implements KnownConfigValue {

        /* for now there are no config keys with defaults */;

        private final String path;
        private final Object defaultValue;

        MappingConfigValue(final String thePath, final Object theDefaultValue) {
            path = thePath;
            defaultValue = theDefaultValue;
        }

        @Override
        public Object getDefaultValue() {
            return defaultValue;
        }

        @Override
        public String getConfigPath() {
            return path;
        }

    }

}<|MERGE_RESOLUTION|>--- conflicted
+++ resolved
@@ -25,8 +25,6 @@
 
     /**
      * Returns the config of the JavaScript message mapping.
-<<<<<<< HEAD
-=======
      *
      * @return the config.
      */
@@ -34,7 +32,6 @@
 
     /**
      * Returns the config of mapper-limits
->>>>>>> efe7be57
      *
      * @return the config.
      */
