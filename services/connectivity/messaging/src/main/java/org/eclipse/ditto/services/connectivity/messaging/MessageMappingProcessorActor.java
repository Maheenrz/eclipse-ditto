--- conflicted
+++ resolved
@@ -12,12 +12,9 @@
 package org.eclipse.ditto.services.connectivity.messaging;
 
 
-<<<<<<< HEAD
 import java.io.PrintWriter;
 import java.io.StringWriter;
-=======
 import java.util.Collection;
->>>>>>> ca34ffa9
 import java.util.Collections;
 import java.util.Map;
 import java.util.Objects;
@@ -285,8 +282,6 @@
         }
     }
 
-<<<<<<< HEAD
-=======
     static class PlaceholderSubstitution implements Function<ExternalMessage, ExternalMessage> {
 
         private final PlaceholderFilter placeholderFilter = new PlaceholderFilter();
@@ -382,5 +377,5 @@
             log.info(UNRESOLVED_PLACEHOLDER_MESSAGE, unresolvedPlaceholder);
         }
     }
->>>>>>> ca34ffa9
+
 }