/*
 * Copyright (c) 2019 Contributors to the Eclipse Foundation
 *
 * See the NOTICE file(s) distributed with this work for additional
 * information regarding copyright ownership.
 *
 * This program and the accompanying materials are made available under the
 * terms of the Eclipse Public License 2.0 which is available at
 * http://www.eclipse.org/legal/epl-2.0
 *
 * SPDX-License-Identifier: EPL-2.0
 */
package org.eclipse.ditto.gateway.service.util.config.streaming;

import static org.mutabilitydetector.unittesting.AllowedReason.provided;
import static org.mutabilitydetector.unittesting.MutabilityAssert.assertInstancesOf;
import static org.mutabilitydetector.unittesting.MutabilityMatchers.areImmutable;

import java.time.Duration;

import org.assertj.core.api.JUnitSoftAssertions;
import org.junit.BeforeClass;
import org.junit.Rule;
import org.junit.Test;

import com.typesafe.config.Config;
import com.typesafe.config.ConfigFactory;

import nl.jqno.equalsverifier.EqualsVerifier;

/**
 * Unit test for {@link DefaultStreamingConfig}.
 */
public final class DefaultStreamingConfigTest {

    private static Config streamingTestConfig;

    @Rule
    public final JUnitSoftAssertions softly = new JUnitSoftAssertions();

    @BeforeClass
    public static void initTestFixture() {
        streamingTestConfig = ConfigFactory.load("streaming-test");
    }

    @Test
    public void assertImmutability() {
        assertInstancesOf(DefaultStreamingConfig.class, areImmutable(),
                provided(Config.class, WebsocketConfig.class, SseConfig.class).areAlsoImmutable());
    }

    @Test
    public void testHashCodeAndEquals() {
        EqualsVerifier.forClass(DefaultStreamingConfig.class)
                .usingGetClass()
                .verify();
    }

    @Test
    public void underTestReturnsDefaultValuesIfBaseConfigWasEmpty() {
        final StreamingConfig underTest = DefaultStreamingConfig.of(ConfigFactory.empty());

        softly.assertThat(underTest.getSessionCounterScrapeInterval())
                .as(StreamingConfig.StreamingConfigValue.SESSION_COUNTER_SCRAPE_INTERVAL.getConfigPath())
                .isEqualTo(StreamingConfig.StreamingConfigValue.SESSION_COUNTER_SCRAPE_INTERVAL.getDefaultValue());
        softly.assertThat(underTest.getParallelism())
                .as(StreamingConfig.StreamingConfigValue.PARALLELISM.getConfigPath())
                .isEqualTo(StreamingConfig.StreamingConfigValue.PARALLELISM.getDefaultValue());
        softly.assertThat(underTest.getSearchIdleTimeout())
                .as(StreamingConfig.StreamingConfigValue.SEARCH_IDLE_TIMEOUT.getConfigPath())
                .isEqualTo(StreamingConfig.StreamingConfigValue.SEARCH_IDLE_TIMEOUT.getDefaultValue());
        softly.assertThat(underTest.getSubscriptionRefreshDelay())
                .as(StreamingConfig.StreamingConfigValue.SUBSCRIPTION_REFRESH_DELAY.getConfigPath())
                .isEqualTo(StreamingConfig.StreamingConfigValue.SUBSCRIPTION_REFRESH_DELAY.getDefaultValue());
    }

    @Test
    public void underTestReturnsValuesOfConfigFile() {
        final StreamingConfig underTest = DefaultStreamingConfig.of(streamingTestConfig);

        softly.assertThat(underTest.getSessionCounterScrapeInterval())
                .as(StreamingConfig.StreamingConfigValue.SESSION_COUNTER_SCRAPE_INTERVAL.getConfigPath())
                .isEqualTo(Duration.ofSeconds(67L));
        softly.assertThat(underTest.getParallelism())
                .as(StreamingConfig.StreamingConfigValue.PARALLELISM.getConfigPath())
                .isEqualTo(1024);
        softly.assertThat(underTest.getSearchIdleTimeout())
                .as(StreamingConfig.StreamingConfigValue.SEARCH_IDLE_TIMEOUT.getConfigPath())
                .isEqualTo(Duration.ofHours(7L));
<<<<<<< HEAD
=======
        softly.assertThat(underTest.getSubscriptionRefreshDelay())
                .as(StreamingConfig.StreamingConfigValue.SUBSCRIPTION_REFRESH_DELAY.getConfigPath())
                .isEqualTo(Duration.ofHours(8));
        softly.assertThat(underTest.getSignalEnrichmentConfig().isCachingEnabled())
                .as(GatewaySignalEnrichmentConfig.CachingSignalEnrichmentFacadeConfigValue.CACHING_ENABLED.getConfigPath())
                .isFalse();
>>>>>>> 44efc560
        softly.assertThat(underTest.getWebsocketConfig().getThrottlingConfig().getInterval())
                .as("websocket.throttling.interval")
                .isEqualTo(Duration.ofSeconds(8L));
        softly.assertThat(underTest.getWebsocketConfig().getThrottlingConfig().getLimit())
                .as("websocket.throttling.limit")
                .isEqualTo(9);
    }

}<|MERGE_RESOLUTION|>--- conflicted
+++ resolved
@@ -87,15 +87,9 @@
         softly.assertThat(underTest.getSearchIdleTimeout())
                 .as(StreamingConfig.StreamingConfigValue.SEARCH_IDLE_TIMEOUT.getConfigPath())
                 .isEqualTo(Duration.ofHours(7L));
-<<<<<<< HEAD
-=======
         softly.assertThat(underTest.getSubscriptionRefreshDelay())
                 .as(StreamingConfig.StreamingConfigValue.SUBSCRIPTION_REFRESH_DELAY.getConfigPath())
                 .isEqualTo(Duration.ofHours(8));
-        softly.assertThat(underTest.getSignalEnrichmentConfig().isCachingEnabled())
-                .as(GatewaySignalEnrichmentConfig.CachingSignalEnrichmentFacadeConfigValue.CACHING_ENABLED.getConfigPath())
-                .isFalse();
->>>>>>> 44efc560
         softly.assertThat(underTest.getWebsocketConfig().getThrottlingConfig().getInterval())
                 .as("websocket.throttling.interval")
                 .isEqualTo(Duration.ofSeconds(8L));
