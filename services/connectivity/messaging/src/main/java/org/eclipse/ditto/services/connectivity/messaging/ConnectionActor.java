--- conflicted
+++ resolved
@@ -362,11 +362,8 @@
     }
 
     private void handleSignal(final Signal<?> signal) {
-<<<<<<< HEAD
-=======
         // Do not flush pending responses - pub/sub may not be ready on all nodes
 
->>>>>>> 0f4eb748
         enhanceLogUtil(signal);
         if (clientActorRouter == null) {
             log.debug("Signal dropped: Client actor not ready.");
