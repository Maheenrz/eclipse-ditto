--- conflicted
+++ resolved
@@ -119,22 +119,6 @@
         assertThat(actual).isEqualTo(errorResponse);
     }
 
-<<<<<<< HEAD
-    private static final class TestMappingStrategies extends MappingStrategies {
-
-        private TestMappingStrategies(final Map<String, JsonParsable<Jsonifiable<?>>> strategies) {
-            super(strategies);
-        }
-
-        public boolean equals(final Object other) {
-            return super.equals(other);
-        }
-
-        public TestMappingStrategies replicate() {
-            return new TestMappingStrategies(this);
-        }
-
-=======
     @Test
     public void shardIdForNull() {
         assertThat(underTest.shardId(null)).isNull();
@@ -162,7 +146,6 @@
         final var underTest = ShardRegionExtractor.of(numberOfShards, GlobalMappingStrategies.getInstance());
 
         assertThat(underTest.shardId(message)).isEqualTo("2");
->>>>>>> 02b44287
     }
 
 }