--- conflicted
+++ resolved
@@ -35,13 +35,10 @@
         </dependency>
         <dependency>
             <groupId>org.eclipse.ditto</groupId>
-<<<<<<< HEAD
             <artifactId>ditto-signals-announcements-policies</artifactId>
         </dependency>
         <dependency>
-            <groupId>${project.groupId}</groupId>
-=======
->>>>>>> 02b44287
+            <groupId>org.eclipse.ditto</groupId>
             <artifactId>ditto-services-utils-akka</artifactId>
         </dependency>
         <dependency>
