/*
 * Copyright (c) 2017 Contributors to the Eclipse Foundation
 *
 * See the NOTICE file(s) distributed with this work for additional
 * information regarding copyright ownership.
 *
 * This program and the accompanying materials are made available under the
 * terms of the Eclipse Public License 2.0 which is available at
 * http://www.eclipse.org/legal/epl-2.0
 *
 * SPDX-License-Identifier: EPL-2.0
 */
package org.eclipse.ditto.services.connectivity.messaging.amqp;

import static java.util.stream.Collectors.toMap;
import static org.eclipse.ditto.model.base.common.ConditionChecker.checkNotNull;

import java.nio.ByteBuffer;
import java.time.Duration;
import java.util.AbstractMap;
import java.util.HashMap;
import java.util.Map;
import java.util.Objects;
import java.util.Set;
import java.util.concurrent.atomic.AtomicReference;

import javax.annotation.Nullable;
import javax.jms.BytesMessage;
import javax.jms.Destination;
import javax.jms.JMSException;
import javax.jms.Message;
import javax.jms.MessageConsumer;
import javax.jms.MessageListener;
import javax.jms.TextMessage;

import org.apache.qpid.jms.JmsMessageConsumer;
import org.apache.qpid.jms.message.JmsMessage;
import org.apache.qpid.jms.message.facade.JmsMessageFacade;
import org.apache.qpid.jms.provider.amqp.message.AmqpJmsMessageFacade;
import org.apache.qpid.proton.amqp.Symbol;
import org.eclipse.ditto.model.base.exceptions.DittoRuntimeException;
import org.eclipse.ditto.model.base.headers.DittoHeaderDefinition;
import org.eclipse.ditto.model.base.headers.DittoHeaders;
import org.eclipse.ditto.model.connectivity.Enforcement;
import org.eclipse.ditto.model.connectivity.ResourceStatus;
import org.eclipse.ditto.model.connectivity.Source;
import org.eclipse.ditto.model.placeholders.EnforcementFactoryFactory;
import org.eclipse.ditto.model.placeholders.EnforcementFilterFactory;
import org.eclipse.ditto.model.placeholders.PlaceholderFactory;
import org.eclipse.ditto.services.connectivity.messaging.BaseConsumerActor;
import org.eclipse.ditto.services.connectivity.messaging.config.Amqp10Config;
import org.eclipse.ditto.services.connectivity.messaging.config.DittoConnectivityConfig;
import org.eclipse.ditto.services.connectivity.messaging.internal.RetrieveAddressStatus;
import org.eclipse.ditto.services.models.connectivity.ExternalMessage;
import org.eclipse.ditto.services.models.connectivity.ExternalMessageBuilder;
import org.eclipse.ditto.services.models.connectivity.ExternalMessageFactory;
import org.eclipse.ditto.services.utils.akka.LogUtil;
import org.eclipse.ditto.services.utils.config.DefaultScopedConfig;

import akka.actor.ActorRef;
import akka.actor.Props;
import akka.event.DiagnosticLoggingAdapter;
import akka.japi.pf.ReceiveBuilder;
import akka.routing.ConsistentHashingRouter;

/**
 * Actor which receives message from an AMQP source and forwards them to a {@code MessageMappingProcessorActor}.
 */
final class AmqpConsumerActor extends BaseConsumerActor implements MessageListener {

    /**
     * The name prefix of this Actor in the ActorSystem.
     */
    static final String ACTOR_NAME_PREFIX = "amqpConsumerActor-";
    private static final String RESTART_MESSAGE_CONSUMER = "restartMessageConsumer";

    private final DiagnosticLoggingAdapter log = LogUtil.obtain(this);
    private final MessageConsumer messageConsumer;
    private final EnforcementFilterFactory<Map<String, String>, String> headerEnforcementFilterFactory;

    // the configured throttling interval
    private final Duration throttlingInterval;
    // the configured maximum of messages per interval
    private final int throttlingLimit;
    // the state for message throttling
    private final AtomicReference<ThrottleState> throttleState;

    @SuppressWarnings("unused")
    private AmqpConsumerActor(final String connectionId, final String sourceAddress,
            final MessageConsumer messageConsumer,
            final ActorRef messageMappingProcessor, final Source source) {
        super(connectionId, sourceAddress, messageMappingProcessor, source.getAuthorizationContext(),
                source.getHeaderMapping().orElse(null));
        this.messageConsumer = checkNotNull(messageConsumer);
        checkNotNull(source, "source");

        final Amqp10Config amqp10Config = DittoConnectivityConfig.of(
                DefaultScopedConfig.dittoScoped(getContext().getSystem().settings().config())
        ).getConnectionConfig().getAmqp10Config();
        throttlingInterval = amqp10Config.getConsumerThrottlingInterval();
        throttlingLimit = amqp10Config.getConsumerThrottlingLimit();
        throttleState = new AtomicReference<>(new ThrottleState(0L, 0));

        final Enforcement enforcement = source.getEnforcement().orElse(null);

        headerEnforcementFilterFactory = enforcement != null ? EnforcementFactoryFactory
                .newEnforcementFilterFactory(enforcement, PlaceholderFactory.newHeadersPlaceholder()) :
                input -> null;
    }

    /**
     * Creates Akka configuration object {@link Props} for this {@code AmqpConsumerActor}.
     *
     * @param connectionId the connection id
     * @param sourceAddress the source address of messages
     * @param messageConsumer the JMS message consumer
     * @param messageMappingProcessor the message mapping processor where received messages are forwarded to
     * @param source the Source if the consumer
     * @return the Akka configuration Props object.
     */
    static Props props(final String connectionId, final String sourceAddress,
            final MessageConsumer messageConsumer,
            final ActorRef messageMappingProcessor, final Source source) {

        return Props.create(AmqpConsumerActor.class, connectionId, sourceAddress, messageConsumer,
                messageMappingProcessor, source);
    }

    @Override
    public Receive createReceive() {
        return ReceiveBuilder.create()
                .match(RestartMessageConsumer.class, this::handleRestartMessageConsumer)
                .match(JmsMessage.class, this::handleJmsMessage)
                .match(ResourceStatus.class, this::handleAddressStatus)
                .match(RetrieveAddressStatus.class, ras -> getSender().tell(getCurrentSourceStatus(), getSelf()))
                .matchAny(m -> {
                    log.warning("Unknown message: {}", m);
                    unhandled(m);
                }).build();
    }

    @Override
    public void preStart() throws JMSException {
        messageConsumer.setMessageListener(this);
    }

    @Override
    public void postStop() throws Exception {
        super.postStop();
        try {
            log.debug("Closing AMQP Consumer for '{}'", sourceAddress);
            messageConsumer.close();
        } catch (final JMSException jmsException) {
            log.debug("Closing consumer failed (can be ignored if connection was closed already): {}",
                    jmsException.getMessage());
        }
    }

    @Override
    public void onMessage(final Message message) {
        getSelf().tell(message, ActorRef.noSender());
        if (isThrottlingEnabled()) {
            throttleMessageConsumer();
        }
    }

    private boolean isThrottlingEnabled() {
        return throttlingInterval.toMillis() > 0 && throttlingLimit > 0;
    }

    /**
     * Tracks the number of messages consumed within the last {@code throttlingInterval}. If the number exceeds the
     * configured {@code throttlingLimit} the messageConsumer is stopped and scheduled to be restarted after the
     * current interval. The method is always called from the same JMS dispatcher thread.
     */
    private void throttleMessageConsumer() {
        final long interval = System.currentTimeMillis() / throttlingInterval.toMillis();
        final ThrottleState state = throttleState.updateAndGet(previousState -> {
            final int nextMessages;
            if (interval == previousState.currentInterval) {
                nextMessages = previousState.currentMessagePerInterval + 1;
            } else {
                nextMessages = 1;
            }
            return new ThrottleState(interval, nextMessages);
        });
        if (state.currentMessagePerInterval >= throttlingLimit) {
            log.info("Stopping message consumer, message limit of {}/{} exceeded.", throttlingLimit,
                    throttlingInterval);
            ((JmsMessageConsumer) messageConsumer).stop();
            // calculate timestamp of next interval when the consumer should be restarted
            final long restartConsumerAt = (interval + 1) * throttlingInterval.toMillis();
            getSelf().tell(new RestartMessageConsumer(restartConsumerAt), ActorRef.noSender());
        }
    }

    /**
     * Restarts the message consumer either immediately or schedules the restart of the consumer with some delay.
     *
     * @param restartMessageConsumer the message signalling that we should restart the consumer
     */
    private void handleRestartMessageConsumer(final RestartMessageConsumer restartMessageConsumer) {
        final long delay = restartMessageConsumer.getRestartAt() - System.currentTimeMillis();
        if (delay <= 25) { // restart message consumer immediately if delay is negative or too small to schedule
            log.debug("Restarting message consumer.");
            ((JmsMessageConsumer) messageConsumer).start();
        } else { // otherwise schedule restarting of consumer
            log.debug("Scheduling restart of message consumer after {}ms.", delay);
            getTimers().startSingleTimer(RESTART_MESSAGE_CONSUMER, restartMessageConsumer, Duration.ofMillis(delay));
        }
    }

    private void handleJmsMessage(final JmsMessage message) {
        Map<String, String> headers = null;
        String hashKey = "";
        try {
            hashKey = message.getJMSDestination() != null ? message.getJMSDestination().toString() : sourceAddress;
            headers = extractHeadersMapFromJmsMessage(message);
            final ExternalMessageBuilder builder = ExternalMessageFactory.newExternalMessageBuilder(headers);
            final ExternalMessage externalMessage = extractPayloadFromMessage(message, builder)
<<<<<<< HEAD
                        .withAuthorizationContext(authorizationContext)
                        .withEnforcement(headerEnforcementFilterFactory.getFilter(headers)).withHeaderMapping(headerMapping)
                        .withSourceAddress(sourceAddress)
                        .build();
            inboundMonitor.success(externalMessage);
=======
                    .withAuthorizationContext(authorizationContext)
                    .withEnforcement(headerEnforcementFilterFactory.getFilter(headers)).withHeaderMapping(headerMapping)
                    .withSourceAddress(sourceAddress)
                    .build();
            inboundCounter.recordSuccess();
>>>>>>> 7a639d8a

            LogUtil.enhanceLogWithCorrelationId(log,
                    externalMessage.findHeader(DittoHeaderDefinition.CORRELATION_ID.getKey()));
            if (log.isDebugEnabled()) {
                log.debug("Received message from AMQP 1.0 ({}): {}", externalMessage.getHeaders(),
                        externalMessage.getTextPayload().orElse("binary"));
            }
            final Object msg = new ConsistentHashingRouter.ConsistentHashableEnvelope(externalMessage, hashKey);
            messageMappingProcessor.forward(msg, getContext());
        } catch (final DittoRuntimeException e) {
            log.info("Got DittoRuntimeException '{}' when command was parsed: {}", e.getErrorCode(), e.getMessage());
            if (headers != null) {
                // forwarding to messageMappingProcessor only make sense if we were able to extract the headers,
                // because we need a reply-to address to send the error response
<<<<<<< HEAD
                inboundMonitor.failure(headers, e);
                messageMappingProcessor.forward(e.setDittoHeaders(DittoHeaders.of(headers)), getContext());
            } else {
                inboundMonitor.failure(e);
=======
                final Object msg = new ConsistentHashingRouter.ConsistentHashableEnvelope(
                        e.setDittoHeaders(DittoHeaders.of(headers)), hashKey);
                messageMappingProcessor.forward(msg, getContext());
>>>>>>> 7a639d8a
            }
        } catch (final Exception e) {
            if (null != headers) {
                inboundMonitor.exception(headers, e);
            } else {
                inboundMonitor.exception(e);
            }

            log.error(e, "Unexpected {}: {}", e.getClass().getName(), e.getMessage());
        } finally {
            try {
                // we use the manual acknowledge mode so we always have to ack the message
                message.acknowledge();
            } catch (final JMSException e) {
                log.error(e, "Failed to ack an AMQP message");
            }
        }
    }

    private ExternalMessageBuilder extractPayloadFromMessage(final JmsMessage message,
            final ExternalMessageBuilder builder) throws JMSException {
        if (message instanceof TextMessage) {
            final String payload = ((TextMessage) message).getText();
            builder.withText(payload);
        } else if (message instanceof BytesMessage) {
            final BytesMessage bytesMessage = (BytesMessage) message;
            final long bodyLength = bytesMessage.getBodyLength();
            if (bodyLength >= Integer.MIN_VALUE && bodyLength <= Integer.MAX_VALUE) {
                final int length = (int) bodyLength;
                final ByteBuffer byteBuffer = ByteBuffer.allocate(length);
                bytesMessage.readBytes(byteBuffer.array());
                builder.withBytes(byteBuffer);
            } else {
                throw new IllegalArgumentException("Message too large...");
            }
        } else {
            final Destination destination = message.getJMSDestination();
            final Map<String, String> headersMapFromJmsMessage = extractHeadersMapFromJmsMessage(message);
            log.debug("Received message at '{}' of unsupported type ({}) with headers: {}",
                    destination, message.getClass().getName(), headersMapFromJmsMessage);
        }
        return builder;
    }

    private Map<String, String> extractHeadersMapFromJmsMessage(final JmsMessage message) throws JMSException {

        final Map<String, String> headersFromJmsProperties;

        final JmsMessageFacade facade = message.getFacade();
        if (facade instanceof AmqpJmsMessageFacade) {
            final AmqpJmsMessageFacade amqpJmsMessageFacade = (AmqpJmsMessageFacade) facade;
            final Set<String> names =
                    amqpJmsMessageFacade.getApplicationPropertyNames(amqpJmsMessageFacade.getPropertyNames());
            headersFromJmsProperties = new HashMap<>(names.stream()
                    .map(key -> getPropertyAsEntry(amqpJmsMessageFacade, key))
                    .filter(Objects::nonNull)
                    .collect(toMap(Map.Entry::getKey, Map.Entry::getValue)));

            final Symbol contentType = amqpJmsMessageFacade.getContentType();
            if (null != contentType) {
                headersFromJmsProperties.put(ExternalMessage.CONTENT_TYPE_HEADER, contentType.toString());
            }
        } else {
            throw new JMSException("Message facade was not of type AmqpJmsMessageFacade");
        }

        final String replyTo = message.getJMSReplyTo() != null ? String.valueOf(message.getJMSReplyTo()) : null;
        if (replyTo != null) {
            headersFromJmsProperties.put(ExternalMessage.REPLY_TO_HEADER, replyTo);
        }

        final String jmsCorrelationId = message.getJMSCorrelationID() != null ? message.getJMSCorrelationID() :
                message.getJMSMessageID();
        if (jmsCorrelationId != null) {
            headersFromJmsProperties.put(DittoHeaderDefinition.CORRELATION_ID.getKey(), jmsCorrelationId);
        }

        return headersFromJmsProperties;
    }

    @Nullable
    private Map.Entry<String, String> getPropertyAsEntry(final AmqpJmsMessageFacade message, final String key) {
        try {
            final Object applicationProperty = message.getApplicationProperty(key);
            if (applicationProperty != null) {
                return new AbstractMap.SimpleImmutableEntry<>(key, applicationProperty.toString());
            } else {
                log.debug("Property '{}' was null", key);
                return null;
            }
        } catch (final JMSException e) {
            log.debug("Property '{}' could not be read, dropping...", key);
            return null;
        }
    }

    private static final class RestartMessageConsumer {

        private long restartAt;

        private RestartMessageConsumer(final long restartAt) {
            this.restartAt = restartAt;
        }

        private long getRestartAt() {
            return restartAt;
        }
    }

    private static final class ThrottleState {

        private final long currentInterval;
        private final int currentMessagePerInterval;

        private ThrottleState(final long currentInterval, final int currentMessagePerInterval) {
            this.currentInterval = currentInterval;
            this.currentMessagePerInterval = currentMessagePerInterval;
        }
    }
}<|MERGE_RESOLUTION|>--- conflicted
+++ resolved
@@ -218,19 +218,11 @@
             headers = extractHeadersMapFromJmsMessage(message);
             final ExternalMessageBuilder builder = ExternalMessageFactory.newExternalMessageBuilder(headers);
             final ExternalMessage externalMessage = extractPayloadFromMessage(message, builder)
-<<<<<<< HEAD
-                        .withAuthorizationContext(authorizationContext)
-                        .withEnforcement(headerEnforcementFilterFactory.getFilter(headers)).withHeaderMapping(headerMapping)
-                        .withSourceAddress(sourceAddress)
-                        .build();
-            inboundMonitor.success(externalMessage);
-=======
                     .withAuthorizationContext(authorizationContext)
                     .withEnforcement(headerEnforcementFilterFactory.getFilter(headers)).withHeaderMapping(headerMapping)
                     .withSourceAddress(sourceAddress)
                     .build();
-            inboundCounter.recordSuccess();
->>>>>>> 7a639d8a
+            inboundMonitor.success(externalMessage);
 
             LogUtil.enhanceLogWithCorrelationId(log,
                     externalMessage.findHeader(DittoHeaderDefinition.CORRELATION_ID.getKey()));
@@ -245,16 +237,12 @@
             if (headers != null) {
                 // forwarding to messageMappingProcessor only make sense if we were able to extract the headers,
                 // because we need a reply-to address to send the error response
-<<<<<<< HEAD
                 inboundMonitor.failure(headers, e);
-                messageMappingProcessor.forward(e.setDittoHeaders(DittoHeaders.of(headers)), getContext());
-            } else {
-                inboundMonitor.failure(e);
-=======
                 final Object msg = new ConsistentHashingRouter.ConsistentHashableEnvelope(
                         e.setDittoHeaders(DittoHeaders.of(headers)), hashKey);
                 messageMappingProcessor.forward(msg, getContext());
->>>>>>> 7a639d8a
+            } else {
+                inboundMonitor.failure(e);
             }
         } catch (final Exception e) {
             if (null != headers) {
