--- conflicted
+++ resolved
@@ -94,11 +94,7 @@
      * Creates Akka configuration object {@link Props} for this {@code AmqpPublisherActor}.
      *
      * @param connectionId the id of the connection this publisher belongs to
-<<<<<<< HEAD
-     * @param targets the targets.
-=======
      * @param targets the targets configured for the connection
->>>>>>> 7a639d8a
      * @param session the jms session
      * @return the Akka configuration Props object.
      */
