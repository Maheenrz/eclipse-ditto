ditto {
  mongodb {
    options {
      ssl = false
      ssl = ${?MONGO_DB_SSL_ENABLED}
      w = 1
    }
  }

  connectivity {
    connection {
      supervisor {
        exponential-backoff {
          min = 1s
          max = 10s
          random-factor = 0.2
        }
      }

      snapshot {
        threshold = 10
      }

      # how long for connection actor to wait between subscribing to pub/sub topics and sending response
      flush-pending-responses-timeout = 5s
      flush-pending-responses-timeout = ${?CONNECTIVITY_FLUSH_PENDING_RESPONSES_TIMEOUT}

      # how long for connection actor to wait for response from client actors
      # by default this value is very high because connection establishment can take very long and if we timeout too
      # early the connection is not subscribed for events properly
      client-actor-ask-timeout = 60s
      client-actor-ask-timeout = ${?CONNECTIVITY_CLIENT_ACTOR_ASK_TIMEOUT}

      amqp10 {
        consumer {
          throttling {
            # Interval at which the consumer is throttled. Disable throttling with a value of zero.
            interval = 1s
            interval = ${?AMQP10_CONSUMER_THROTTLING_INTERVAL}

            # The maximum number of messages the consumer is allowed to receive within the configured
            # throttling interval e.g. 100msgs/s. Disable throttling with a value of zero.
            limit = 100
            limit = ${?AMQP10_CONSUMER_THROTTLING_LIMIT}
          }
        }
      }

      mqtt {
        # maximum mumber of MQTT messages to buffer in a source (presumably for at-least-once and exactly-once delivery)
        source-buffer-size = 8
        source-buffer-size = ${?CONNECTIVITY_MQTT_SOURCE_BUFFER_SIZE}
      }

      kafka.producer.internal { # internal configuration as needed by Kafka client library
        # Tuning parameter of how many sends that can run in parallel.
        parallelism = 100

        # Duration to wait for `KafkaConsumer.close` to finish.
        close-timeout = 60s

        # Fully qualified config path which holds the dispatcher configuration
        # to be used by the producer stages. Some blocking may occur.
        # When this value is empty, the dispatcher configured for the stream
        # will be used.
        use-dispatcher = "akka.kafka.default-dispatcher"

        # The time interval to commit a transaction when using the `Transactional.sink` or `Transactional.flow`
        eos-commit-interval = 100ms

        # Properties defined by org.apache.kafka.clients.producer.ProducerConfig
        # can be defined in this configuration section.
        kafka-clients {

          # Close idle connections after the number of milliseconds specified by this config.
          # When a message should be produced after a connection was closed because of this timeout, the client
          # simply opens the connection again, so for producers there is no need to increase this value:
          connections.max.idle.ms = 540000 # default: 540000 (9min)

          # The maximum amount of time in milliseconds to wait when reconnecting to a broker that has repeatedly failed to connect.
          # If provided, the backoff per host will increase exponentially for each consecutive connection failure, up to this maximum.
          reconnect.backoff.max.ms = 10000 # default: 1000
          # The base amount of time to wait before attempting to reconnect to a given host.
          # This avoids repeatedly connecting to a host in a tight loop.
          reconnect.backoff.ms = 500 # default: 50
        }
      }
    }

    mapping {

      factory = "org.eclipse.ditto.services.connectivity.mapping.MessageMappers"

      javascript {
        # the maximum script size in bytes of a mapping script to run
        # prevents loading big JS dependencies into the script (e.g. jQuery which has ~250kB)
        maxScriptSizeBytes = 50000 # 50kB
        # the maximum execution time of a mapping script to run
        # prevents endless loops and too complex scripts
        maxScriptExecutionTime = 500ms
        # the maximum call stack depth in the mapping script
        # prevents recursions or other too complex computation
        maxScriptStackDepth = 10
      }
    }

    reconnect {
      # initial delay for reconnecting the connections after the ReconnectActor has been started.
      initial-delay = 0s
      initial-delay = ${?RECONNECT_INITIAL_DELAY}
      # interval for trying to reconnect all started connections.
      interval = 10m
      interval = ${?RECONNECT_INTERVAL}

      # used to throttle recovery of connections, so that not all connections are recovered at the same time
      rate {
        frequency = 1s
        frequency = ${?RECONNECT_RATE_FREQUENCY}
        entities = 1
        entities = ${?RECONNECT_RATE_ENTITIES}
      }
    }

    # init timeout for client actors (if no connect msg is received the parent actor is asked whether to connect)
    client.init-timeout = 5s
<<<<<<< HEAD

    health-check {
      enabled = true
      enabled = ${?HEALTH_CHECK_ENABLED} # may be overridden with this environment variable
      interval = 60s

      persistence {
        enabled = true
        enabled = ${?HEALTH_CHECK_PERSISTENCE_ENABLED} # may be overridden with this environment variable
        timeout = 60s
      }
    }

    monitoring {
      logger {
        successCapacity = 10
        successCapacity = ${?CONNECTIVITY_LOGGER_SUCCESS_CAPACITY}
        failureCapacity = 10
        failureCapacity = ${?CONNECTIVITY_LOGGER_FAILURE_CAPACITY}
        logDuration = 1h
        logDuration = ${?CONNECTIVITY_LOGGER_LOG_DURATION}
        loggingActiveCheckInterval = 5m
        loggingActiveCheckInterval = ${?CONNECTIVITY_LOGGER_ACTIVE_CHECK_INTERVAL}
      }
      counter {}
    }
=======
>>>>>>> 7a639d8a
  }
}

akka {
  cluster {
    sharding {
      role = "connectivity"

      # When this is set to 'on' the active entity actors will automatically be restarted
      # upon Shard restart. i.e. if the Shard is started on a different ShardRegion
      # due to rebalance or crash.
      remember-entities = on
    }

    roles = [
      "connectivity"
    ]
  }

  persistence {
    journal.auto-start-journals = [
      "akka-contrib-mongodb-persistence-connection-journal"
    ]
    snapshot-store.auto-start-snapshot-stores = [
      "akka-contrib-mongodb-persistence-connection-snapshots"
    ]
  }
}

akka-contrib-mongodb-persistence-connection-journal {
  class = "akka.contrib.persistence.mongodb.MongoJournal"
  plugin-dispatcher = "connection-persistence-dispatcher"

  overrides {
    journal-collection = "connection_journal"
    journal-index = "connection_journal_index"

    realtime-collection = "connection_realtime"
    metadata-collection = "connection_metadata"
  }

  event-adapters {
    mongodbobject = "org.eclipse.ditto.services.connectivity.messaging.persistence.ConnectivityMongoEventAdapter"
  }

  event-adapter-bindings {
    "org.eclipse.ditto.signals.events.base.Event" = mongodbobject
    "org.bson.BsonValue" = mongodbobject
  }
}

akka-contrib-mongodb-persistence-connection-snapshots {
  class = "akka.contrib.persistence.mongodb.MongoSnapshots"
  plugin-dispatcher = "connection-persistence-dispatcher"
  overrides {
    snaps-collection = "connection_snaps"
    snaps-index = "connection_snaps_index"
  }
}

akka-contrib-mongodb-persistence-reconnect-readjournal {
  # Class name of the plugin.
  class = "akka.contrib.persistence.mongodb.MongoReadJournal"

  overrides {
    journal-collection = "connection_journal"
    journal-index = "connection_journal_index"

    realtime-collection = "connection_realtime"
    metadata-collection = "connections_metadata"
  }
}

connection-persistence-dispatcher {
  type = Dispatcher
  executor = "fork-join-executor"
  fork-join-executor {
    parallelism-min = 4
    parallelism-factor = 3.0
    parallelism-max = 32
    parallelism-max = ${?DEFAULT_DISPATCHER_PARALLELISM_MAX}
  }
  # Throughput defines the maximum number of messages to be
  # processed per actor before the thread jumps to the next actor.
  # Set to 1 for as fair as possible.
  throughput = 2
}

rabbit-stats-bounded-mailbox {
  mailbox-type = "akka.dispatch.BoundedMailbox"
  mailbox-capacity = 10
  mailbox-push-timeout-time = 0s
}

message-mapping-processor-dispatcher {
  type = Dispatcher
  executor = "fork-join-executor"
  fork-join-executor {
    # Min number of threads to cap factor-based parallelism number to
    parallelism-min = 4
    # Parallelism (threads) ... ceil(available processors * factor)
    parallelism-factor = 3.0
    # Max number of threads to cap factor-based parallelism number to
    parallelism-max = 64
  }
  throughput = 5
}

jms-connection-handling-dispatcher {
  # one thread per actor because the actor blocks.
  type = PinnedDispatcher
  executor = "thread-pool-executor"
}

include "connectivity-extension"<|MERGE_RESOLUTION|>--- conflicted
+++ resolved
@@ -123,19 +123,6 @@
 
     # init timeout for client actors (if no connect msg is received the parent actor is asked whether to connect)
     client.init-timeout = 5s
-<<<<<<< HEAD
-
-    health-check {
-      enabled = true
-      enabled = ${?HEALTH_CHECK_ENABLED} # may be overridden with this environment variable
-      interval = 60s
-
-      persistence {
-        enabled = true
-        enabled = ${?HEALTH_CHECK_PERSISTENCE_ENABLED} # may be overridden with this environment variable
-        timeout = 60s
-      }
-    }
 
     monitoring {
       logger {
@@ -150,8 +137,6 @@
       }
       counter {}
     }
-=======
->>>>>>> 7a639d8a
   }
 }
 
