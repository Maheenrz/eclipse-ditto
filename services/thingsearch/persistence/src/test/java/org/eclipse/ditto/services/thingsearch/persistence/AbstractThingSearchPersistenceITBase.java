--- conflicted
+++ resolved
@@ -29,12 +29,7 @@
 import org.eclipse.ditto.model.query.criteria.CriteriaFactoryImpl;
 import org.eclipse.ditto.model.query.expression.ThingsFieldExpressionFactory;
 import org.eclipse.ditto.model.query.expression.ThingsFieldExpressionFactoryImpl;
-<<<<<<< HEAD
-import org.eclipse.ditto.model.things.Thing;
 import org.eclipse.ditto.services.base.config.limits.DefaultLimitsConfig;
-=======
-import org.eclipse.ditto.services.base.config.DittoLimitsConfigReader;
->>>>>>> 8591cf26
 import org.eclipse.ditto.services.thingsearch.common.model.ResultList;
 import org.eclipse.ditto.services.thingsearch.persistence.read.MongoThingsSearchPersistence;
 import org.eclipse.ditto.services.thingsearch.persistence.read.query.MongoQueryBuilderFactory;
@@ -70,15 +65,9 @@
 
     protected static final CriteriaFactory cf = new CriteriaFactoryImpl();
     protected static final ThingsFieldExpressionFactory fef = new ThingsFieldExpressionFactoryImpl();
-<<<<<<< HEAD
 
     protected static QueryBuilderFactory qbf;
-    protected static AggregationBuilderFactory abf;
-
-=======
-    protected static final QueryBuilderFactory qbf = new MongoQueryBuilderFactory
-            (DittoLimitsConfigReader.fromRawConfig(ConfigFactory.load("test")));
->>>>>>> 8591cf26
+
     private static MongoDbResource mongoResource;
     private static DittoMongoClient mongoClient;
 
@@ -96,7 +85,6 @@
         final Config rawTestConfig = ConfigFactory.load("test");
         final DefaultLimitsConfig limitsConfig = DefaultLimitsConfig.of(rawTestConfig.getConfig("ditto"));
         qbf = new MongoQueryBuilderFactory(limitsConfig);
-        abf = new MongoAggregationBuilderFactory(limitsConfig);
 
         mongoResource = new MongoDbResource("localhost");
         mongoResource.start();
@@ -117,8 +105,7 @@
     }
 
     private MongoThingsSearchPersistence provideReadPersistence() {
-        final MongoThingsSearchPersistence result =
-                new MongoThingsSearchPersistence(mongoClient.getDefaultDatabase(), actorSystem);
+        final MongoThingsSearchPersistence result = new MongoThingsSearchPersistence(mongoClient, actorSystem);
         // explicitly trigger CompletableFuture to make sure that indices are created before test runs
         result.initializeIndices().toCompletableFuture().join();
         return result;
