/*
 * Copyright (c) 2017 Contributors to the Eclipse Foundation
 *
 * See the NOTICE file(s) distributed with this work for additional
 * information regarding copyright ownership.
 *
 * This program and the accompanying materials are made available under the
 * terms of the Eclipse Public License 2.0 which is available at
 * http://www.eclipse.org/legal/epl-2.0
 *
 * SPDX-License-Identifier: EPL-2.0
 */
package org.eclipse.ditto.services.gateway.endpoints.routes.websocket;

import static org.eclipse.ditto.services.gateway.endpoints.routes.websocket.ProtocolMessages.JWT_TOKEN;
import static org.eclipse.ditto.services.gateway.endpoints.routes.websocket.ProtocolMessages.START_SEND_EVENTS;
import static org.eclipse.ditto.services.gateway.endpoints.routes.websocket.ProtocolMessages.START_SEND_LIVE_COMMANDS;
import static org.eclipse.ditto.services.gateway.endpoints.routes.websocket.ProtocolMessages.START_SEND_LIVE_EVENTS;
import static org.eclipse.ditto.services.gateway.endpoints.routes.websocket.ProtocolMessages.START_SEND_MESSAGES;
import static org.eclipse.ditto.services.gateway.endpoints.routes.websocket.ProtocolMessages.STOP_SEND_EVENTS;
import static org.eclipse.ditto.services.gateway.endpoints.routes.websocket.ProtocolMessages.STOP_SEND_LIVE_COMMANDS;
import static org.eclipse.ditto.services.gateway.endpoints.routes.websocket.ProtocolMessages.STOP_SEND_LIVE_EVENTS;
import static org.eclipse.ditto.services.gateway.endpoints.routes.websocket.ProtocolMessages.STOP_SEND_MESSAGES;

import java.io.UnsupportedEncodingException;
import java.net.URLDecoder;
import java.nio.charset.StandardCharsets;
import java.util.Arrays;
import java.util.Collections;
import java.util.List;
import java.util.Map;
import java.util.Optional;
import java.util.function.Function;
import java.util.regex.Pattern;
import java.util.stream.Collectors;

import org.eclipse.ditto.model.base.auth.AuthorizationContext;
import org.eclipse.ditto.services.gateway.streaming.JwtToken;
import org.eclipse.ditto.services.gateway.streaming.StartStreaming;
import org.eclipse.ditto.services.gateway.streaming.StopStreaming;
import org.eclipse.ditto.services.gateway.streaming.StreamControlMessage;
import org.eclipse.ditto.services.models.concierge.streaming.StreamingType;

/**
 * Extracts WebSocket Protocol message from the given payload string and returns a {@link StartStreaming},
 * {@link StopStreaming} instance or {@code null} if the payload did not contain one of the defined
 * {@link ProtocolMessages}.
 */
final class ProtocolMessageExtractor implements Function<String, Optional<StreamControlMessage>> {

    private static final String PARAM_FILTER = "filter";
    private static final String PARAM_NAMESPACES = "namespaces";
    private static final String PARAM_JWT_TOKEN = "jwtToken";

    private final AuthorizationContext connectionAuthContext;
    private final String connectionCorrelationId;

    /**
     * Instantiates a new {@link ProtocolMessageExtractor}.
     *
     * @param connectionAuthContext the {@link AuthorizationContext} of the connection
     * @param connectionCorrelationId the correlation id of the connection
     */
    ProtocolMessageExtractor(final AuthorizationContext connectionAuthContext, final String connectionCorrelationId) {
        this.connectionAuthContext = connectionAuthContext;
        this.connectionCorrelationId = connectionCorrelationId;
    }

    @Override
    public Optional<StreamControlMessage> apply(final String protocolMessage) {
        // twin events
        if (START_SEND_EVENTS.matches(protocolMessage)) {
            return Optional.of(buildStartStreaming(START_SEND_EVENTS, protocolMessage));
        } else if (STOP_SEND_EVENTS.matches(protocolMessage)) {
            return Optional.of(new StopStreaming(StreamingType.EVENTS, connectionCorrelationId));
        }
        // live events
        else if (START_SEND_LIVE_EVENTS.matches(protocolMessage)) {
            return Optional.of(buildStartStreaming(START_SEND_LIVE_EVENTS, protocolMessage));
        } else if (STOP_SEND_LIVE_EVENTS.matches(protocolMessage)) {
            return Optional.of(new StopStreaming(StreamingType.LIVE_EVENTS, connectionCorrelationId));
        }
        // live commands
        else if (START_SEND_LIVE_COMMANDS.matches(protocolMessage)) {
            return Optional.of(buildStartStreaming(START_SEND_LIVE_COMMANDS, protocolMessage));
        } else if (STOP_SEND_LIVE_COMMANDS.matches(protocolMessage)) {
            return Optional.of(new StopStreaming(StreamingType.LIVE_COMMANDS, connectionCorrelationId));
        }
        // messages
        else if (START_SEND_MESSAGES.matches(protocolMessage)) {
            return Optional.of(buildStartStreaming(START_SEND_MESSAGES, protocolMessage));
        } else if (STOP_SEND_MESSAGES.matches(protocolMessage)) {
<<<<<<< HEAD
            return new StopStreaming(StreamingType.MESSAGES, connectionCorrelationId);
        } else if (JWT_TOKEN.matchesWithParameters(protocolMessage)) {
            return buildJwtToken(protocolMessage);
=======
            return Optional.of(new StopStreaming(StreamingType.MESSAGES, connectionCorrelationId));
>>>>>>> d8ec7219
        } else {
            return Optional.empty();
        }
    }

    private StartStreaming buildStartStreaming(final ProtocolMessages message, final String protocolMessage) {
        if (message.matchesWithParameters(protocolMessage)) {
            final Map<String, String> params = determineParams(protocolMessage);
            final List<String> namespaces = Optional.ofNullable(params.get(PARAM_NAMESPACES))
                    .filter(ids -> !ids.isEmpty())
                    .map(ids -> ids.split(","))
                    .map(Arrays::asList)
                    .orElse(Collections.emptyList());
            final String filter = params.get(PARAM_FILTER);
            return new StartStreaming(message.getStreamingType()
                    .orElseThrow(() -> new IllegalStateException("StreamingType should be present but wasn't")),
                    connectionCorrelationId, connectionAuthContext, namespaces, filter);
        } else {
            return new StartStreaming(message.getStreamingType()
                    .orElseThrow(() -> new IllegalStateException("StreamingType should be present but wasn't")),
                    connectionCorrelationId, connectionAuthContext, Collections.emptyList(), null);
        }
    }

    private JwtToken buildJwtToken(final String protocolMessage) {
        final Map<String, String> params = determineParams(protocolMessage);
        final String jwtToken = Optional.ofNullable(params.get(PARAM_JWT_TOKEN))
                .filter(token -> !token.isEmpty())
                .map(String::new)
                .orElse("");
        return new JwtToken(jwtToken, connectionCorrelationId);
    }

    /**
     * Parses the passed {@code protocolMessage} for an optional parameters string (e.g. containing a "filter") and
     * creating a Map from it.
     *
     * @param protocolMessage the protocolMessage containing parameters, e.g.: {@code
     * START-SEND-EVENTS?filter=eq(foo,1)}
     * @return the map containing the resolved params
     */
    private static Map<String, String> determineParams(final String protocolMessage) {
        if (protocolMessage.contains(ProtocolMessages.PARAMETER_SEPARATOR)) {
            final String parametersString =
                    protocolMessage.split(Pattern.quote(ProtocolMessages.PARAMETER_SEPARATOR), 2)[1];
            return Arrays.stream(parametersString.split("&"))
                    .map(paramWithValue -> paramWithValue.split("=", 2))
                    .collect(Collectors.toMap(pv -> urlDecode(pv[0]), pv -> urlDecode(pv[1])));
        } else {
            return Collections.emptyMap();
        }
    }

    private static String urlDecode(final String value) {
        try {
            return URLDecoder.decode(value, StandardCharsets.UTF_8.name());
        } catch (final UnsupportedEncodingException e) {
            return URLDecoder.decode(value);
        }
    }
}<|MERGE_RESOLUTION|>--- conflicted
+++ resolved
@@ -90,13 +90,9 @@
         else if (START_SEND_MESSAGES.matches(protocolMessage)) {
             return Optional.of(buildStartStreaming(START_SEND_MESSAGES, protocolMessage));
         } else if (STOP_SEND_MESSAGES.matches(protocolMessage)) {
-<<<<<<< HEAD
-            return new StopStreaming(StreamingType.MESSAGES, connectionCorrelationId);
+            return Optional.of(new StopStreaming(StreamingType.MESSAGES, connectionCorrelationId));
         } else if (JWT_TOKEN.matchesWithParameters(protocolMessage)) {
             return buildJwtToken(protocolMessage);
-=======
-            return Optional.of(new StopStreaming(StreamingType.MESSAGES, connectionCorrelationId));
->>>>>>> d8ec7219
         } else {
             return Optional.empty();
         }
