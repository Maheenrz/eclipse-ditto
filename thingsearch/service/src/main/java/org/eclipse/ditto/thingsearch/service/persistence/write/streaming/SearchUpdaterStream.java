/*
 * Copyright (c) 2019 Contributors to the Eclipse Foundation
 *
 * See the NOTICE file(s) distributed with this work for additional
 * information regarding copyright ownership.
 *
 * This program and the accompanying materials are made available under the
 * terms of the Eclipse Public License 2.0 which is available at
 * http://www.eclipse.org/legal/epl-2.0
 *
 * SPDX-License-Identifier: EPL-2.0
 */
package org.eclipse.ditto.thingsearch.service.persistence.write.streaming;

import java.util.ArrayList;
import java.util.Collection;
import java.util.List;
import java.util.concurrent.CompletionStage;
import java.util.function.Function;

import org.eclipse.ditto.internal.utils.namespaces.BlockedNamespaces;
import org.eclipse.ditto.thingsearch.service.common.config.PersistenceStreamConfig;
import org.eclipse.ditto.thingsearch.service.common.config.StreamStageConfig;
import org.eclipse.ditto.thingsearch.service.common.config.UpdaterConfig;
import org.eclipse.ditto.thingsearch.service.persistence.write.model.AbstractWriteModel;
import org.eclipse.ditto.thingsearch.service.persistence.write.model.Metadata;
import org.eclipse.ditto.thingsearch.service.persistence.write.model.WriteResultAndErrors;

import com.mongodb.reactivestreams.client.MongoDatabase;

import akka.NotUsed;
import akka.actor.ActorRef;
import akka.actor.ActorSystem;
import akka.actor.ClassicActorSystemProvider;
import akka.stream.Attributes;
import akka.stream.KillSwitch;
import akka.stream.KillSwitches;
import akka.stream.RestartSettings;
import akka.stream.javadsl.Flow;
import akka.stream.javadsl.Keep;
import akka.stream.javadsl.RestartSource;
import akka.stream.javadsl.Sink;
import akka.stream.javadsl.Source;
import akka.stream.javadsl.SubSource;

/**
 * Stream from the cache of Thing changes to the persistence of the search index.
 */
public final class SearchUpdaterStream {

    /**
     * Header to request this actor to perform a force-update due to a previous patch not being applied.
     */
    public static final String FORCE_UPDATE_INCORRECT_PATCH = "force-update-incorrect-patch";

    private final UpdaterConfig updaterConfig;
    private final EnforcementFlow enforcementFlow;
    private final MongoSearchUpdaterFlow mongoSearchUpdaterFlow;
    private final BulkWriteResultAckFlow bulkWriteResultAckFlow;
    private final ActorRef changeQueueActor;
    private final BlockedNamespaces blockedNamespaces;
    private final ActorSystem actorSystem;

    private SearchUpdaterStream(final UpdaterConfig updaterConfig,
            final EnforcementFlow enforcementFlow,
            final MongoSearchUpdaterFlow mongoSearchUpdaterFlow,
            final BulkWriteResultAckFlow bulkWriteResultAckFlow,
            final ActorRef changeQueueActor,
            final BlockedNamespaces blockedNamespaces,
            final ActorSystem actorSystem) {

        this.updaterConfig = updaterConfig;
        this.enforcementFlow = enforcementFlow;
        this.mongoSearchUpdaterFlow = mongoSearchUpdaterFlow;
        this.bulkWriteResultAckFlow = bulkWriteResultAckFlow;
        this.changeQueueActor = changeQueueActor;
        this.blockedNamespaces = blockedNamespaces;
        this.actorSystem = actorSystem;
    }

    /**
     * Create a restart-able SearchUpdaterStream object.
     *
     * @param updaterConfig the search updater configuration settings.
     * @param actorSystem actor system to run the stream in.
     * @param thingsShard shard region proxy of things.
     * @param policiesShard shard region proxy of policies.
     * @param updaterShard shard region of search updaters.
     * @param changeQueueActor reference of the change queue actor.
     * @param database MongoDB database.
     * @param searchUpdateMapper a custom listener for search updates.
     * @return a SearchUpdaterStream object.
     */
    public static SearchUpdaterStream of(final UpdaterConfig updaterConfig,
            final ActorSystem actorSystem,
            final ActorRef thingsShard,
            final ActorRef policiesShard,
            final ActorRef updaterShard,
            final ActorRef changeQueueActor,
            final MongoDatabase database,
            final BlockedNamespaces blockedNamespaces,
            final SearchUpdateMapper searchUpdateMapper) {

        final var streamConfig = updaterConfig.getStreamConfig();

        final var enforcementFlow =
                EnforcementFlow.of(actorSystem, streamConfig, thingsShard, policiesShard, actorSystem.getScheduler());

        final var mongoSearchUpdaterFlow =
                MongoSearchUpdaterFlow.of(database, streamConfig.getPersistenceConfig(), searchUpdateMapper);

        final var bulkWriteResultAckFlow = BulkWriteResultAckFlow.of(updaterShard);

        return new SearchUpdaterStream(updaterConfig, enforcementFlow, mongoSearchUpdaterFlow, bulkWriteResultAckFlow,
                changeQueueActor, blockedNamespaces, actorSystem);
    }

    /**
     * Start a perpetual search updater stream killed only by the kill-switch.
     *
<<<<<<< HEAD
     * @return kill-switch to terminate the stream.
     */
    public KillSwitch start() {
        return createRestartResultSource().viaMat(KillSwitches.single(), Keep.right())
                .flatMapConcat(SubSource::mergeSubstreams)
                .to(Sink.ignore())
=======
     * @param actorSystem where to create actors for this stream.
     * @return kill-switch to terminate the stream.
     */
    public KillSwitch start(final ClassicActorSystemProvider actorSystem) {
        final Source<Source<AbstractWriteModel, NotUsed>, NotUsed> restartSource = createRestartSource();
        final Sink<Source<AbstractWriteModel, NotUsed>, NotUsed> restartSink = createRestartSink();

        return restartSource.viaMat(KillSwitches.single(), Keep.right())
                .toMat(restartSink, Keep.left())
>>>>>>> 915fc180
                .run(actorSystem);
    }

    private Source<SubSource<String, NotUsed>, NotUsed> createRestartResultSource() {
        final var streamConfig = updaterConfig.getStreamConfig();
        final StreamStageConfig retrievalConfig = streamConfig.getRetrievalConfig();
        final PersistenceStreamConfig persistenceConfig = streamConfig.getPersistenceConfig();

        final var acknowledgedSource =
                ChangeQueueActor.createSource(changeQueueActor, true, streamConfig.getWriteInterval());
        final var unacknowledgedSource =
                ChangeQueueActor.createSource(changeQueueActor, false, streamConfig.getWriteInterval());

        final var mergedSource =
                acknowledgedSource.mergePrioritized(unacknowledgedSource, 1023, 1, true);

        final SubSource<List<AbstractWriteModel>, NotUsed> enforcementSource = enforcementFlow.create(
                mergedSource.via(filterMapKeysByBlockedNamespaces()),
                retrievalConfig.getParallelism(),
                persistenceConfig.getParallelism(),
                persistenceConfig.getMaxBulkSize()
        );

        final String logName = "SearchUpdaterStream/BulkWriteResult";
        final SubSource<WriteResultAndErrors, NotUsed> persistenceSource = mongoSearchUpdaterFlow.start(
                enforcementSource,
                true
        );
        final SubSource<String, NotUsed> loggingSource =
                persistenceSource.via(bulkWriteResultAckFlow.start(persistenceConfig.getAckDelay()))
                        .log(logName)
                        .withAttributes(Attributes.logLevels(
                                Attributes.logLevelInfo(),
                                Attributes.logLevelWarning(),
                                Attributes.logLevelError()));

        final var backOffConfig = retrievalConfig.getExponentialBackOffConfig();
        return RestartSource.withBackoff(
                RestartSettings.create(backOffConfig.getMin(), backOffConfig.getMax(), backOffConfig.getRandomFactor()),
                () -> Source.single(loggingSource));
    }

    private Flow<Collection<Metadata>, Collection<Metadata>, NotUsed> filterMapKeysByBlockedNamespaces() {
        return Flow.<Collection<Metadata>>create()
                .<Collection<Metadata>, NotUsed>flatMapConcat(map ->
                        Source.fromIterator(map::iterator)
                                .via(blockNamespaceFlow(entry -> entry.getThingId().getNamespace()))
                                .fold(new ArrayList<>(), (accumulator, entry) -> {
                                    accumulator.add(entry);
                                    return accumulator;
                                })
                )
                .withAttributes(Attributes.inputBuffer(1, 1));
    }

    private Flow<Metadata, Metadata, NotUsed> blockNamespaceFlow(final Function<Metadata, String> namespaceExtractor) {
        return Flow.<Metadata>create()
                .flatMapConcat(element -> {
                    final String namespace = namespaceExtractor.apply(element);
                    final CompletionStage<Boolean> shouldUpdate = blockedNamespaces.contains(namespace)
                            .handle((result, error) -> result == null || !result);
                    return Source.completionStage(shouldUpdate)
                            .filter(Boolean::valueOf)
                            .map(bool -> element);
                });
    }

}<|MERGE_RESOLUTION|>--- conflicted
+++ resolved
@@ -31,7 +31,6 @@
 import akka.NotUsed;
 import akka.actor.ActorRef;
 import akka.actor.ActorSystem;
-import akka.actor.ClassicActorSystemProvider;
 import akka.stream.Attributes;
 import akka.stream.KillSwitch;
 import akka.stream.KillSwitches;
@@ -118,24 +117,13 @@
     /**
      * Start a perpetual search updater stream killed only by the kill-switch.
      *
-<<<<<<< HEAD
      * @return kill-switch to terminate the stream.
      */
     public KillSwitch start() {
-        return createRestartResultSource().viaMat(KillSwitches.single(), Keep.right())
+        return createRestartResultSource()
                 .flatMapConcat(SubSource::mergeSubstreams)
+                .viaMat(KillSwitches.single(), Keep.right())
                 .to(Sink.ignore())
-=======
-     * @param actorSystem where to create actors for this stream.
-     * @return kill-switch to terminate the stream.
-     */
-    public KillSwitch start(final ClassicActorSystemProvider actorSystem) {
-        final Source<Source<AbstractWriteModel, NotUsed>, NotUsed> restartSource = createRestartSource();
-        final Sink<Source<AbstractWriteModel, NotUsed>, NotUsed> restartSink = createRestartSink();
-
-        return restartSource.viaMat(KillSwitches.single(), Keep.right())
-                .toMat(restartSink, Keep.left())
->>>>>>> 915fc180
                 .run(actorSystem);
     }
 
