--- conflicted
+++ resolved
@@ -80,22 +80,8 @@
         </dependency>
     </dependencies>
 
-<<<<<<< HEAD
     <build>
         <plugins>
-            <plugin>
-                <groupId>com.github.siom79.japicmp</groupId>
-                <artifactId>japicmp-maven-plugin</artifactId>
-                <configuration>
-                    <!-- TODO remove after next release: -->
-                    <skip>true</skip>
-                    <parameter>
-                        <excludes>
-                        </excludes>
-                    </parameter>
-                </configuration>
-            </plugin>
-
             <plugin>
                 <artifactId>maven-resources-plugin</artifactId>
                 <executions>
@@ -121,6 +107,4 @@
         </plugins>
     </build>
 
-=======
->>>>>>> cff8163a
 </project>