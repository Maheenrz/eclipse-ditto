<?xml version="1.0" encoding="UTF-8"?>
<!--
  ~ Copyright (c) 2017 Contributors to the Eclipse Foundation
  ~
  ~ See the NOTICE file(s) distributed with this work for additional
  ~ information regarding copyright ownership.
  ~
  ~ This program and the accompanying materials are made available under the
  ~ terms of the Eclipse Public License 2.0 which is available at
  ~ http://www.eclipse.org/legal/epl-2.0
  ~
  ~ SPDX-License-Identifier: EPL-2.0
  -->
<project xmlns:xsi="http://www.w3.org/2001/XMLSchema-instance" xmlns="http://maven.apache.org/POM/4.0.0"
         xsi:schemaLocation="http://maven.apache.org/POM/4.0.0 http://maven.apache.org/xsd/maven-4.0.0.xsd">
    <modelVersion>4.0.0</modelVersion>

    <parent>
        <groupId>org.eclipse.ditto</groupId>
        <artifactId>ditto-services-thingsearch</artifactId>
        <version>${revision}</version>
    </parent>

    <artifactId>ditto-services-thingsearch-starter</artifactId>
    <name>Eclipse Ditto :: Services :: Thing Search :: Starter</name>

    <properties>
        <the.build.timestamp>${maven.build.timestamp}</the.build.timestamp>
        <maven.build.timestamp.format>yyyy-MM-dd HH:mm</maven.build.timestamp.format>
    </properties>

    <dependencies>
        <dependency>
            <groupId>org.eclipse.ditto</groupId>
            <artifactId>ditto-services-models-concierge</artifactId>
        </dependency>

        <dependency>
<<<<<<< HEAD
=======
            <groupId>org.eclipse.ditto</groupId>
            <artifactId>ditto-services-base</artifactId>
        </dependency>
        <dependency>
            <groupId>${project.groupId}</groupId>
            <artifactId>ditto-services-thingsearch-common</artifactId>
            <version>${project.version}</version>
        </dependency>
        <dependency>
>>>>>>> 50646af9
            <groupId>${project.groupId}</groupId>
            <artifactId>ditto-services-thingsearch-persistence</artifactId>
            <version>${project.version}</version>
        </dependency>
        <dependency>
            <groupId>${project.groupId}</groupId>
            <artifactId>ditto-services-thingsearch-updater-actors</artifactId>
            <version>${project.version}</version>
        </dependency>

        <dependency>
            <groupId>org.eclipse.ditto</groupId>
            <artifactId>ditto-services-utils-config</artifactId>
        </dependency>
        <dependency>
            <groupId>org.eclipse.ditto</groupId>
            <artifactId>ditto-services-utils-devops</artifactId>
        </dependency>
        <dependency>
            <groupId>org.eclipse.ditto</groupId>
            <artifactId>ditto-services-utils-akka</artifactId>
        </dependency>
        <dependency>
            <groupId>org.eclipse.ditto</groupId>
            <artifactId>ditto-services-utils-aggregator</artifactId>
        </dependency>
        <dependency>
            <groupId>org.eclipse.ditto</groupId>
            <artifactId>ditto-services-utils-cluster</artifactId>
        </dependency>
        <dependency>
            <groupId>org.eclipse.ditto</groupId>
            <artifactId>ditto-services-utils-health</artifactId>
        </dependency>

        <dependency>
            <groupId>com.typesafe.akka</groupId>
            <artifactId>akka-actor_${scala.version}</artifactId>
        </dependency>
        <dependency>
            <groupId>com.typesafe.akka</groupId>
            <artifactId>akka-cluster_${scala.version}</artifactId>
        </dependency>
        <dependency>
            <groupId>com.typesafe.akka</groupId>
            <artifactId>akka-cluster-tools_${scala.version}</artifactId>
        </dependency>
        <dependency>
            <groupId>com.typesafe.akka</groupId>
            <artifactId>akka-cluster-sharding_${scala.version}</artifactId>
        </dependency>
        <dependency>
            <groupId>com.typesafe.akka</groupId>
            <artifactId>akka-http_${scala.version}</artifactId>
        </dependency>
        <dependency>
            <groupId>com.typesafe.akka</groupId>
            <artifactId>akka-slf4j_${scala.version}</artifactId>
        </dependency>

        <dependency>
            <groupId>com.lightbend.akka.discovery</groupId>
            <artifactId>akka-discovery-kubernetes-api_${scala.version}</artifactId>
        </dependency>

        <dependency>
            <groupId>ch.qos.logback</groupId>
            <artifactId>logback-classic</artifactId>
        </dependency>

        <dependency>
            <groupId>com.typesafe.akka</groupId>
            <artifactId>akka-testkit_${scala.version}</artifactId>
            <scope>test</scope>
        </dependency>
        <dependency>
            <groupId>org.eclipse.ditto</groupId>
            <artifactId>ditto-services-utils-test</artifactId>
            <type>test-jar</type>
            <scope>test</scope>
        </dependency>
    </dependencies>

    <build>
        <resources>
            <resource>
                <filtering>true</filtering>
                <directory>src/main/resources</directory>
                <includes>
                    <include>versions.json</include>
                </includes>
            </resource>
            <resource>
                <filtering>false</filtering>
                <directory>src/main/resources</directory>
                <excludes>
                    <exclude>versions.json</exclude>
                </excludes>
            </resource>
        </resources>

        <plugins>
            <plugin>
                <groupId>org.apache.maven.plugins</groupId>
                <artifactId>maven-shade-plugin</artifactId>
                <executions>
                    <execution>
                        <phase>package</phase>
                        <goals>
                            <goal>shade</goal>
                        </goals>
                        <configuration>
                            <shadedArtifactAttached>true</shadedArtifactAttached>
                            <shadedClassifierName>allinone</shadedClassifierName>
                            <artifactSet>
                                <includes>
                                    <include>*:*</include>
                                </includes>
                            </artifactSet>
                            <filters>
                                <filter>
                                    <artifact>*:*</artifact>
                                    <excludes>
                                        <exclude>**/*.groovy</exclude>
                                        <!-- exclude groovy files so that cf doesn't
                                           think we want to deploy a spring boot cli app -->
                                        <!-- exclude manifest signature files -->
                                        <exclude>META-INF/*.SF</exclude>
                                        <exclude>META-INF/*.DSA</exclude>
                                        <exclude>META-INF/*.RSA</exclude>
                                        <exclude>LICENSE</exclude>
                                        <exclude>README.md</exclude>
                                        <exclude>META-INF/LICENSE*</exclude>
                                        <exclude>META-INF/NOTICE*</exclude>
                                        <exclude>rootdoc.txt</exclude>
                                    </excludes>
                                </filter>
                            </filters>
                            <transformers>
                                <transformer implementation="org.atteo.classindex.ClassIndexTransformer"/>
                                <transformer
                                        implementation="org.apache.maven.plugins.shade.resource.AppendingTransformer">
                                    <resource>reference.conf</resource>
                                </transformer>
                                <transformer
                                        implementation="org.apache.maven.plugins.shade.resource.ManifestResourceTransformer">
                                    <manifestEntries>
                                        <Main-Class>org.eclipse.ditto.services.thingsearch.starter.SearchService</Main-Class>
                                    </manifestEntries>
                                </transformer>
                            </transformers>
                        </configuration>
                    </execution>
                </executions>
                <dependencies>
                    <dependency>
                        <groupId>org.atteo.classindex</groupId>
                        <artifactId>classindex-transformer</artifactId>
                        <version>${classindex.version}</version>
                    </dependency>
                </dependencies>
            </plugin>

            <plugin>
                <artifactId>maven-resources-plugin</artifactId>
                <executions>
                    <execution>
                        <id>copy-resources</id>
                        <phase>package</phase>
                        <goals>
                            <goal>copy-resources</goal>
                        </goals>
                        <configuration>
                            <outputDirectory>${project.build.directory}</outputDirectory>
                            <resources>
                                <resource>
                                    <directory>src/main/resources</directory>
                                    <filtering>false</filtering>
                                </resource>
                            </resources>
                        </configuration>
                    </execution>
                </executions>
            </plugin>

            <plugin>
                <groupId>io.fabric8</groupId>
                <artifactId>docker-maven-plugin</artifactId>
                <configuration>
                    <autoPull>always</autoPull> <!-- always pull latest BaseImage -->
                    <images>
                        <image>
                            <alias>${things-search.docker.image.name}</alias>
                            <name>
                                ${docker.repository}/${things-search.docker.image.name}:${project.version}
                            </name>
                            <build>
                                <from>${docker.image.jdk}</from>
                                <tags>
                                    <tag>${docker.image.additional.tag}</tag>
                                </tags>
                                <ports>
                                    <port>${docker.image.port}</port>
                                </ports>
                                <env>
                                    <HTTP_PORT>${docker.image.port}</HTTP_PORT>
                                    <HOSTING_ENVIRONMENT>Docker</HOSTING_ENVIRONMENT>
                                </env>
                                <workdir>/opt/ditto</workdir>
                                <entryPoint>
                                    <exec>
                                        <arg>java</arg>
                                        <arg>-jar</arg>
                                        <arg>/opt/ditto/starter.jar</arg>
                                    </exec>
                                </entryPoint>
                                <assembly>
                                    <basedir>/</basedir>
                                    <descriptor>assembly.xml</descriptor>
                                </assembly>
                                <runCmds>
                                    <runCmd>ln -s /opt/ditto/${project.build.finalName}-allinone.jar /opt/ditto/starter.jar</runCmd>
                                </runCmds>
                            </build>
                        </image>
                    </images>
                </configuration>
            </plugin>
        </plugins>
    </build>

</project><|MERGE_RESOLUTION|>--- conflicted
+++ resolved
@@ -36,8 +36,6 @@
         </dependency>
 
         <dependency>
-<<<<<<< HEAD
-=======
             <groupId>org.eclipse.ditto</groupId>
             <artifactId>ditto-services-base</artifactId>
         </dependency>
@@ -47,7 +45,6 @@
             <version>${project.version}</version>
         </dependency>
         <dependency>
->>>>>>> 50646af9
             <groupId>${project.groupId}</groupId>
             <artifactId>ditto-services-thingsearch-persistence</artifactId>
             <version>${project.version}</version>
