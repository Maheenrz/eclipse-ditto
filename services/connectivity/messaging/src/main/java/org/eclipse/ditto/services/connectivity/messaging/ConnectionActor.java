--- conflicted
+++ resolved
@@ -43,7 +43,9 @@
 import org.eclipse.ditto.model.connectivity.Topic;
 import org.eclipse.ditto.services.connectivity.messaging.amqp.AmqpValidator;
 import org.eclipse.ditto.services.connectivity.messaging.config.ConnectionConfig;
+import org.eclipse.ditto.services.connectivity.messaging.config.ConnectivityConfig;
 import org.eclipse.ditto.services.connectivity.messaging.config.DittoConnectivityConfig;
+import org.eclipse.ditto.services.connectivity.messaging.config.MonitoringConfig;
 import org.eclipse.ditto.services.connectivity.messaging.config.SnapshotConfig;
 import org.eclipse.ditto.services.connectivity.messaging.kafka.KafkaValidator;
 import org.eclipse.ditto.services.connectivity.messaging.monitoring.ConnectionMonitor;
@@ -60,13 +62,7 @@
 import org.eclipse.ditto.services.connectivity.messaging.validation.CompoundConnectivityCommandInterceptor;
 import org.eclipse.ditto.services.connectivity.messaging.validation.ConnectionValidator;
 import org.eclipse.ditto.services.connectivity.messaging.validation.DittoConnectivityCommandValidator;
-<<<<<<< HEAD
-import org.eclipse.ditto.services.connectivity.util.ConfigKeys;
-import org.eclipse.ditto.services.connectivity.util.ConnectionConfigReader;
 import org.eclipse.ditto.services.connectivity.util.ConnectionLogUtil;
-import org.eclipse.ditto.services.connectivity.util.MonitoringConfigReader;
-=======
->>>>>>> 7a639d8a
 import org.eclipse.ditto.services.models.connectivity.OutboundSignal;
 import org.eclipse.ditto.services.models.connectivity.OutboundSignalFactory;
 import org.eclipse.ditto.services.utils.akka.LogUtil;
@@ -116,8 +112,6 @@
 import org.eclipse.ditto.signals.events.connectivity.ConnectionModified;
 import org.eclipse.ditto.signals.events.connectivity.ConnectionOpened;
 
-import com.typesafe.config.Config;
-
 import akka.actor.AbstractActor;
 import akka.actor.ActorRef;
 import akka.actor.Cancellable;
@@ -195,7 +189,6 @@
     private final Duration clientActorAskTimeout;
     @Nullable private Cancellable stopSelfIfDeletedTrigger;
 
-<<<<<<< HEAD
     private final ConnectionMonitorRegistry<ConnectionMonitor> connectionMonitorRegistry;
 
     @Nullable private Cancellable enabledLoggingChecker;
@@ -204,9 +197,7 @@
     @Nullable private Instant loggingEnabledUntil;
     private final Duration loggingEnabledDuration;
 
-=======
     @SuppressWarnings("unused")
->>>>>>> 7a639d8a
     private ConnectionActor(final String connectionId,
             final ActorRef pubSubMediator,
             final ActorRef conciergeForwarder,
@@ -227,40 +218,30 @@
             commandValidator = dittoCommandValidator;
         }
 
-<<<<<<< HEAD
-        final Config config = getContext().system().settings().config();
-        final ConnectionConfigReader configReader = ConnectionConfigReader.fromRawConfig(config);
-        snapshotThreshold = configReader.snapshotThreshold();
-        snapshotAdapter = new ConnectionMongoSnapshotAdapter();
-        connectionCreatedBehaviour = createConnectionCreatedBehaviour();
-
-        flushPendingResponsesTimeout = configReader.flushPendingResponsesTimeout();
-        clientActorAskTimeout = configReader.clientActorAskTimeout();
-=======
-        final ConnectionConfig connectionConfig = DittoConnectivityConfig.of(
+        final ConnectivityConfig connectivityConfig = DittoConnectivityConfig.of(
                 DefaultScopedConfig.dittoScoped(getContext().getSystem().settings().config())
-        ).getConnectionConfig();
+        );
+        final ConnectionConfig connectionConfig = connectivityConfig.getConnectionConfig();
         final SnapshotConfig snapshotConfig = connectionConfig.getSnapshotConfig();
         snapshotThreshold = snapshotConfig.getThreshold();
         snapshotAdapter = new ConnectionMongoSnapshotAdapter();
         connectionCreatedBehaviour = createConnectionCreatedBehaviour();
 
-        final java.time.Duration javaFlushTimeout = connectionConfig.getFlushPendingResponsesTimeout();
-        flushPendingResponsesTimeout = Duration.create(javaFlushTimeout.toMillis(), TimeUnit.MILLISECONDS);
+        flushPendingResponsesTimeout = connectionConfig.getFlushPendingResponsesTimeout();
         clientActorAskTimeout = connectionConfig.getClientActorAskTimeout();
->>>>>>> 7a639d8a
-
-        final MonitoringConfigReader monitoringConfigReader = ConfigKeys.Monitoring.fromRawConfig(config);
+
+
+        final MonitoringConfig monitoringConfig = connectivityConfig.getMonitoringConfig();
         connectionMonitorRegistry =
-                DefaultConnectionMonitorRegistry.fromConfig(monitoringConfigReader);
+                DefaultConnectionMonitorRegistry.fromConfig(monitoringConfig);
         final ConnectionLoggerRegistry loggerRegistry =
-                ConnectionLoggerRegistry.fromConfig(monitoringConfigReader.logger());
+                ConnectionLoggerRegistry.fromConfig(monitoringConfig.logger());
         connectionLogger = loggerRegistry.forConnection(connectionId);
 
         ConnectionLogUtil.enhanceLogWithConnectionId(log, connectionId);
 
-        this.loggingEnabledDuration = monitoringConfigReader.logger().logDuration();
-        this.checkLoggingActiveInterval = monitoringConfigReader.logger().loggingActiveCheckInterval();
+        this.loggingEnabledDuration = monitoringConfig.logger().logDuration();
+        this.checkLoggingActiveInterval = monitoringConfig.logger().loggingActiveCheckInterval();
     }
 
     /**
@@ -281,7 +262,7 @@
     ) {
 
         return Props.create(ConnectionActor.class, connectionId, pubSubMediator, conciergeForwarder, propsFactory,
-                        commandValidator);
+                commandValidator);
     }
 
     @Override
@@ -1142,6 +1123,7 @@
 
         private CheckLoggingActive() {
         }
+
     }
 
     /**
