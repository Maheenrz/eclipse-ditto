/*
 * Copyright (c) 2019 Contributors to the Eclipse Foundation
 *
 * See the NOTICE file(s) distributed with this work for additional
 * information regarding copyright ownership.
 *
 * This program and the accompanying materials are made available under the
 * terms of the Eclipse Public License 2.0 which is available at
 * http://www.eclipse.org/legal/epl-2.0
 *
 * SPDX-License-Identifier: EPL-2.0
 */
package org.eclipse.ditto.internal.utils.persistentactors;

import java.text.MessageFormat;
import java.time.Duration;
import java.util.concurrent.CompletableFuture;
import java.util.concurrent.CompletionStage;
import java.util.concurrent.ThreadLocalRandom;
import java.util.function.BiConsumer;
import java.util.function.Function;

import javax.annotation.Nullable;

import org.eclipse.ditto.base.api.commands.sudo.SudoCommand;
import org.eclipse.ditto.base.model.entity.id.EntityId;
import org.eclipse.ditto.base.model.exceptions.DittoInternalErrorException;
import org.eclipse.ditto.base.model.exceptions.DittoRuntimeException;
import org.eclipse.ditto.base.model.exceptions.DittoRuntimeExceptionBuilder;
import org.eclipse.ditto.base.model.headers.DittoHeaders;
import org.eclipse.ditto.base.model.headers.WithDittoHeaders;
import org.eclipse.ditto.base.model.signals.Signal;
import org.eclipse.ditto.base.model.signals.WithResource;
import org.eclipse.ditto.base.model.signals.WithType;
import org.eclipse.ditto.base.model.signals.commands.Command;
import org.eclipse.ditto.base.model.signals.commands.CommandResponse;
import org.eclipse.ditto.base.service.actors.ShutdownBehaviour;
import org.eclipse.ditto.base.service.config.supervision.ExponentialBackOff;
import org.eclipse.ditto.base.service.config.supervision.ExponentialBackOffConfig;
import org.eclipse.ditto.base.service.signaltransformer.SignalTransformer;
import org.eclipse.ditto.base.service.signaltransformer.SignalTransformers;
import org.eclipse.ditto.internal.utils.akka.actors.AbstractActorWithStashWithTimers;
import org.eclipse.ditto.internal.utils.akka.logging.DittoLoggerFactory;
import org.eclipse.ditto.internal.utils.akka.logging.ThreadSafeDittoLoggingAdapter;
import org.eclipse.ditto.internal.utils.cluster.StopShardedActor;
import org.eclipse.ditto.internal.utils.config.ScopedConfig;
import org.eclipse.ditto.internal.utils.metrics.DittoMetrics;
import org.eclipse.ditto.internal.utils.metrics.instruments.counter.Counter;
import org.eclipse.ditto.internal.utils.metrics.instruments.timer.PreparedTimer;
import org.eclipse.ditto.internal.utils.metrics.instruments.timer.StartedTimer;
import org.eclipse.ditto.internal.utils.namespaces.BlockedNamespaces;
import org.eclipse.ditto.internal.utils.tracing.DittoTracing;
import org.eclipse.ditto.internal.utils.tracing.instruments.trace.StartedTrace;

import com.typesafe.config.Config;

import akka.actor.ActorRef;
import akka.actor.ActorSystem;
import akka.actor.OneForOneStrategy;
import akka.actor.PoisonPill;
import akka.actor.Props;
import akka.actor.ReceiveTimeout;
import akka.actor.Status;
import akka.actor.SupervisorStrategy;
import akka.actor.Terminated;
import akka.cluster.sharding.ShardRegion;
import akka.japi.pf.DeciderBuilder;
import akka.japi.pf.FI;
import akka.japi.pf.ReceiveBuilder;
import akka.pattern.AskTimeoutException;
import akka.pattern.Patterns;

/**
 * Sharded Supervisor of persistent actors. It:
 * <ol>
 * <li>restarts failed child actor after exponential backoff,</li>
 * <li>shuts down self on command, and</li>
 * <li>handles initialization errors by becoming corrupted for a time.</li>
 * </ol>
 *
 * @param <E> the type of the EntityId
 * @param <S> the type of the Signal
 */
public abstract class AbstractPersistenceSupervisor<E extends EntityId, S extends Signal<?>>
        extends AbstractActorWithStashWithTimers {

    /**
     * Timeout for local actor invocations - a small timeout should be more than sufficient as those are just method
     * calls.
     */
    protected static final Duration DEFAULT_LOCAL_ASK_TIMEOUT = Duration.ofSeconds(5);

    private static final String ENFORCEMENT_TIMER = "enforcement";
    private static final String ENFORCEMENT_TIMER_SEGMENT_ENFORCEMENT = "enf";
    private static final String ENFORCEMENT_TIMER_SEGMENT_PROCESSING = "process";
    private static final String ENFORCEMENT_TIMER_SEGMENT_RESPONSE_FILTER = "resp_filter";
    private static final String ENFORCEMENT_TIMER_TAG_CHANNEL = "channel";
    private static final String ENFORCEMENT_TIMER_TAG_RESOURCE = "resource";
    private static final String ENFORCEMENT_TIMER_TAG_CATEGORY = "category";
    private static final String ENFORCEMENT_TIMER_TAG_OUTCOME = "outcome";
    private static final String ENFORCEMENT_TIMER_TAG_OUTCOME_FAIL = "fail";
    private static final String ENFORCEMENT_TIMER_TAG_OUTCOME_SUCCESS = "success";

    private static final Counter SUDO_COMMANDS_COUNTER = DittoMetrics.counter("sudo_commands");
    private static final String SUDO_COMMAND_COUNTER_TAG_TYPE = "type";

    protected static final String PERSISTENCE_ACTOR_NAME = "pa";

    protected final ThreadSafeDittoLoggingAdapter log = DittoLoggerFactory.getThreadSafeDittoLoggingAdapter(this);

    private final SupervisorStrategy supervisorStrategy;

    @Nullable protected final BlockedNamespaces blockedNamespaces;
    @Nullable protected E entityId;
    @Nullable protected ActorRef persistenceActorChild;

    @Nullable protected ActorRef enforcerChild;

    private final Duration defaultLocalAskTimeout;

    private final ExponentialBackOffConfig exponentialBackOffConfig;
    private final SignalTransformer signalTransformer;
    private ExponentialBackOff backOff;
    private boolean waitingForStopBeforeRestart = false;
    private boolean inCoordinatedShutdown = false;
    private int opCounter = 0;
    private int sudoOpCounter = 0;

    protected AbstractPersistenceSupervisor(@Nullable final BlockedNamespaces blockedNamespaces,
            final Duration defaultLocalAskTimeout) {
        this(null, null, blockedNamespaces, defaultLocalAskTimeout);
    }

    protected AbstractPersistenceSupervisor(@Nullable final ActorRef persistenceActorChild,
            @Nullable final ActorRef enforcerChild,
            @Nullable final BlockedNamespaces blockedNamespaces,
            final Duration defaultLocalAskTimeout) {

        final ActorSystem system = context().system();
        final Config dittoExtensionsConfig = ScopedConfig.dittoExtension(system.settings().config());
        this.signalTransformer = SignalTransformers.get(system, dittoExtensionsConfig);
        this.persistenceActorChild = persistenceActorChild;
        this.enforcerChild = enforcerChild;
        this.blockedNamespaces = blockedNamespaces;
        this.defaultLocalAskTimeout = defaultLocalAskTimeout;
        exponentialBackOffConfig = getExponentialBackOffConfig();
        backOff = ExponentialBackOff.initial(exponentialBackOffConfig);
        supervisorStrategy = new OneForOneStrategy(
                DeciderBuilder
                        .matchAny(error -> {
                            log.error(error, "Got error in child. Stopping child actor for entityID <{}>.", entityId);
                            return SupervisorStrategy.stop();
                        }).build()
        );
    }

    /**
     * @return ID of the entity this actor supervises.
     * @throws Exception if entity ID of this actor cannot be determined.
     */
    protected abstract E getEntityId() throws Exception;

    /**
     * Get the props of the supervised persistence actor.
     *
     * @param entityId entity ID of this actor.
     * @return props of the child actor.
     */
    protected abstract Props getPersistenceActorProps(E entityId);

    /**
     * Get the props of the supervised persistence enforcer actor.
     *
     * @param entityId entity ID of this actor.
     * @return props of the child actor.
     */
    protected abstract Props getPersistenceEnforcerProps(E entityId);

    /**
     * Read background configuration from actor context.
     * Called in constructor.
     * DO NOT rely on instance fields as they will not be initialized.
     *
     * @return exponential backoff configuration read from the actor system's settings.
     */
    protected abstract ExponentialBackOffConfig getExponentialBackOffConfig();

    /**
     * Get the shutdown behavior appropriate for this actor.
     *
     * @param entityId ID of the entity this actor supervises.
     * @return the shutdown behavior.
     */
    protected abstract ShutdownBehaviour getShutdownBehaviour(E entityId);

    /**
     * Whether to start child actor immediately in {@link #preStart()} method or wait for {@link Control#INIT_DONE}
     * message to start supervised child actor.
     *
     * @return {@code true} if child actor is started in {@link #preStart()} method or {@code false} if the
     * implementation signals finished initialization with {@link Control#INIT_DONE} message. Default is {@code true}.
     */
    protected boolean shouldStartChildImmediately() {
        return true;
    }

    protected Receive activeBehaviour(
            final Runnable matchProcessNextTwinMessageBehavior,
            final FI.UnitApply<Object> matchAnyBehavior) {

        return ReceiveBuilder.create()
                .match(Terminated.class, this::childTerminated)
                .matchEquals(Control.START_CHILDREN, this::startChildren)
                .matchEquals(Control.PASSIVATE, this::passivate)
                .matchEquals(Control.SUDO_COMMAND_DONE, this::decrementSudoOpCounter)
                .match(ProcessNextTwinMessage.class, decrementOpCounter(matchProcessNextTwinMessageBehavior))
                .match(StopShardedActor.class, this::stopShardedActor)
                .match(SudoCommand.class, this::forwardSudoCommandToChildIfAvailable)
                .match(WithDittoHeaders.class, w -> w.getDittoHeaders().isSudo(),
                        this::forwardDittoSudoToChildIfAvailable)
                .matchAny(matchAnyBehavior)
                .build();
    }

    /**
     * Create a builder for an exception to report unavailability of the entity.
     *
     * @param entityId the entity ID, or null if the actor is corrupted.
     * @return the exception builder.
     */
    protected abstract DittoRuntimeExceptionBuilder<?> getUnavailableExceptionBuilder(@Nullable E entityId);

    /**
     * Hook for modifying an EnforcerActor enforced command before it gets sent to the PersistenceActor.
     *
     * @param enforcedCommand the already enforced command to potentially modify.
     * @return the potentially modified command.
     */
    protected CompletionStage<Object> modifyEnforcerActorEnforcedSignalResponse(final Object enforcedCommand) {
        return CompletableFuture.completedStage(enforcedCommand);
    }

    /**
     * Hook for modifying a PersistenceActor command response before it gets sent to the EnforcerActor again for
     * filtering.
     *
     * @param enforcedSignal the already enforced signal which was sent to the PersistenceActor.
     * @param persistenceCommandResponse the command response sent by the PersistenceActor to potentially modify.
     * @return the potentially modified command response.
     */
    protected CompletionStage<Object> modifyTargetActorCommandResponse(final Signal<?> enforcedSignal,
            final Object persistenceCommandResponse) {

        return CompletableFuture.completedStage(persistenceCommandResponse);
    }

    /**
     * Return a preferably static supervisor strategy for this actor. By default, child actor is stopped when killed
     * or failing, triggering restart after exponential back-off.
     * Overriding method should return a static object if possible to conserve memory.
     *
     * @return The default supervisor strategy.
     */
    @Override
    public SupervisorStrategy supervisorStrategy() {
        return supervisorStrategy;
    }

    @Override
    public void preStart() throws Exception {
        super.preStart();
        try {
            entityId = getEntityId();
            if (shouldStartChildImmediately()) {
                getSelf().tell(Control.INIT_DONE, getSelf());
            } else {
                log.debug("Not starting child actor, waiting for initialization to be finished.");
            }
        } catch (final Exception e) {
            log.error(e, "Failed to determine entity ID; becoming corrupted.");
            becomeCorrupted();
        }
    }

    @Override
    public Receive createReceive() {
        return ReceiveBuilder.create()
                .matchEquals(Control.INIT_DONE, initDone -> {
                    entityId = getEntityId();
                    startChildren(Control.START_CHILDREN);
                    unstashAll();
                    becomeActive(getShutdownBehaviour(entityId));
                })
                .matchAny(this::handleMessagesDuringStartup)
                .build();
    }

    /**
     * Become corrupted because this actor cannot start.
     */
    protected void becomeCorrupted() {
        getContext().setReceiveTimeout(getCorruptedReceiveTimeout());
        getContext().become(ReceiveBuilder.create()
                .match(ReceiveTimeout.class, timeout -> {
                    getContext().cancelReceiveTimeout();
                    passivate(Control.PASSIVATE);
                })
                .match(StopShardedActor.class, trigger -> getContext().stop(getSelf()))
                .matchAny(message -> replyUnavailableException(message, getSender()))
                .build());
    }

    /**
     * Asks the {@link org.eclipse.ditto.policies.enforcement.AbstractEnforcerActor} child the passed {@code signal},
     * responding with a CompletionStage which is completed with the response.
     * As the enforcer child is always located on the same node, this is a local method call, so the applied ask timeout
     * is very low.
     *
     * @param signal the signal to ask the enforcer.
     * @return the completion stage with the response (the enforced signal) or a failed stage when e.g. enforcement
     * failed due to lacking permissions.
     */
    protected CompletionStage<Object> askEnforcerChild(final Signal<?> signal) {
        return Patterns.ask(enforcerChild, signal, DEFAULT_LOCAL_ASK_TIMEOUT);
    }

    /**
     * Asks the "target actor" (being either the {@link AbstractPersistenceActor} for "twin" commands or e.g. a
     * pub/sub actor reference for "live" commands/messages) - which is determined by
     * {@link #getTargetActorForSendingEnforcedMessageTo(Object, boolean, akka.actor.ActorRef)} - the passed {@code message}.
     *
     * @param message the message to ask the target actor.
     * @param shouldSendResponse whether the message should send a response or not.
     * @param sender the sender which originally sent the message.
     * @param <T> the type of the message.
     * @return the completion stage with the response for the message or a failed stage.
     */
    protected <T> CompletionStage<Object> askTargetActor(final T message, final boolean shouldSendResponse,
            final ActorRef sender) {

        return getTargetActorForSendingEnforcedMessageTo(message, shouldSendResponse, sender)
                .thenCompose(this::askOrForwardToTargetActor)
                .thenApply(response -> {
                    if (null == response) {
                        throw getUnavailableExceptionBuilder(entityId)
                                .dittoHeaders(getDittoHeaders(message))
                                .build();
                    } else {
                        return response;
                    }
                });
    }

    /**
     * Get the number of ongoing ops.
     *
     * @return The op counter.
     */
    protected int getOpCounter() {
        return opCounter;
    }

    /**
     * Increment the op counter when receiving a non-sudo signal.
     *
     * @param signal the signal.
     */
    protected void decrementOpCounter(final Signal<?> signal) {
        --opCounter;
    }

    /**
     * Decrement the op counter after completing processing a non-sudo signal.
     *
     * @param signal the signal.
     */
    protected void incrementOpCounter(final Signal<?> signal) {
        ++opCounter;
    }

    /**
     * Start terminating because the shard region is shutting down.
     *
     * @param trigger the hand-off message.
     */
    protected void stopShardedActor(final StopShardedActor trigger) {
        if (opCounter == 0 && sudoOpCounter == 0) {
            log.debug("Stopping: no ongoing ops.");
            getContext().stop(getSelf());
        } else {
            inCoordinatedShutdown = true;
            log.debug("Waiting for <{}> ops and <{}> sudo ops before stopping", opCounter, sudoOpCounter);
        }
    }

    private FI.UnitApply<ProcessNextTwinMessage> decrementOpCounter(
            final Runnable matchProcessNextTwinMessageBehavior) {
        return processNextTwinMessage -> {
            decrementOpCounter(processNextTwinMessage.signal());
            matchProcessNextTwinMessageBehavior.run();
            if (inCoordinatedShutdown && opCounter == 0 && sudoOpCounter == 0) {
                log.debug("Stopping after waiting for ongoing ops.");
                getContext().stop(getSelf());
            }
        };
    }

    private void decrementSudoOpCounter(final Control sudoCommandDone) {
        --sudoOpCounter;
        if (inCoordinatedShutdown && opCounter == 0 && sudoOpCounter == 0) {
            log.debug("Stopping after waiting for ongoing sudo ops.");
            getContext().stop(getSelf());
        }
    }

    private CompletionStage<Object> askOrForwardToTargetActor(
            @Nullable final TargetActorWithMessage targetActorWithMessage) {

        if (null != targetActorWithMessage) {
            if (!targetActorWithMessage.messageTimeout().isZero()) {
                return Patterns.ask(
                                targetActorWithMessage.targetActor(),
                                targetActorWithMessage.message(),
                                targetActorWithMessage.messageTimeout()
                        )
                        .thenApply(targetActorWithMessage.responseOrErrorConverter())
                        .exceptionally(throwable -> targetActorWithMessage.responseOrErrorConverter().apply(throwable));
            } else {
                targetActorWithMessage.targetActor().tell(targetActorWithMessage.message(), getSelf());
                return CompletableFuture.completedStage(new Status.Success(MessageFormat.format(
                        "message <{0}> sent via tell", targetActorWithMessage.message().getClass().getSimpleName()))
                );
            }
        } else {
            return CompletableFuture.completedStage(null);
        }
    }

    /**
     * Determines the {@link TargetActorWithMessage} for sending the passed enforced {@code message} to.
     * May be overwritten by implementations to determine the target actor in a different way.
     *
     * @param message the message to determine the target actor for.
     * @param shouldSendResponse whether the message should send a response or not.
     * @param sender the sender which originally sent the message.
     * @param <T> the type of the message.
     * @return the completion stage with the determined {@link TargetActorWithMessage} which includes the target actor
     * and the message to send it to
     */
    protected <T> CompletionStage<TargetActorWithMessage> getTargetActorForSendingEnforcedMessageTo(final T message,
            final boolean shouldSendResponse,
            final ActorRef sender) {

        if (null != persistenceActorChild) {
            return CompletableFuture.completedStage(
                    new TargetActorWithMessage(
                            persistenceActorChild,
                            message,
                            shouldSendResponse ? defaultLocalAskTimeout : Duration.ZERO,
                            Function.identity()
                    ));
        } else {
            return CompletableFuture.completedStage(null);
        }
    }

    private static DittoHeaders getDittoHeaders(final Object message) {
        return message instanceof WithDittoHeaders wdh ? wdh.getDittoHeaders() : DittoHeaders.empty();
    }

    private void becomeActive(final ShutdownBehaviour shutdownBehaviour) {
        getContext().become(
                shutdownBehaviour.createReceive().build().orElse(
                        activeBehaviour(
                                () -> {}, // ingore
                                this::enforceAndForwardToTargetActor
                        )
                )
        );
    }

    protected void becomeTwinSignalProcessingAwaiting() {
        getContext().become(
                activeBehaviour(
                        () -> {
                            unstashAll();
                            becomeActive(getShutdownBehaviour(entityId));
                        },
                        m -> {
                            log.withCorrelationId(m instanceof WithDittoHeaders w ? w : null)
                                    .debug("stashing during 'becomeTwinSignalProcessingAwaiting': <{}>",
                                            m.getClass().getSimpleName());
                            stash();
                        }
                )
        );
    }

    private void passivate(final Control passivationTrigger) {
        getContext().cancelReceiveTimeout();
        getContext().getParent().tell(new ShardRegion.Passivate(PoisonPill.getInstance()), getSelf());
    }

    private void startChildren(final Control startChild) {
        ensurePersistenceActorBeingStarted();
        ensureEnforcerActorBeingStarted();
    }

    private void ensurePersistenceActorBeingStarted() {
        if (null == persistenceActorChild) {
            log.debug("Starting persistence actor for entity with ID <{}>.", entityId);
            assert entityId != null;
            final ActorRef paRef = getContext().actorOf(getPersistenceActorProps(entityId), PERSISTENCE_ACTOR_NAME);
            persistenceActorChild = getContext().watch(paRef);
        } else {
            log.debug("Not starting persistence child actor because it is started already.");
        }
    }

    private void ensureEnforcerActorBeingStarted() {
        if (null == enforcerChild) {
            log.debug("Starting enforcer actor for entity with ID <{}>.", entityId);
            assert entityId != null;
            final ActorRef enRef = getContext().actorOf(getPersistenceEnforcerProps(entityId), "en");
            enforcerChild = getContext().watch(enRef);
            log.debug("Now watching enforcer child: <{}>", enRef);
        } else {
            log.debug("Not starting persistence enforcer child actor because it is started already.");
        }
    }

    protected void restartChild() {
        if (persistenceActorChild != null) {
            waitingForStopBeforeRestart = true;
            getContext().stop(persistenceActorChild); // start happens when "Terminated" message is received.
        }
    }

    private void childTerminated(final Terminated message) {
        if (message.getActor().equals(persistenceActorChild)) {
            persistenceActorChild = null;
            opCounter = 0;
            sudoOpCounter = 0;
            if (inCoordinatedShutdown) {
                log.info("Terminating self after persistence actor <{}>", persistenceActorChild);
                getContext().stop(getSelf());
            } else if (waitingForStopBeforeRestart) {
                log.info("Persistence actor for entity with ID <{}> was stopped and will now be started again.",
                        entityId);
                self().tell(Control.START_CHILDREN, ActorRef.noSender());
            } else {
                if (message.getAddressTerminated()) {
                    log.error("Persistence actor for entity with ID <{}> terminated abnormally " +
                            "because it crashed or because of network failure!", entityId);
                } else {
                    log.warning("Persistence actor for entity with ID <{}> terminated abnormally.", entityId);
                }
                backOff = backOff.calculateNextBackOff();
                final Duration restartDelay = backOff.getRestartDelay();
                getTimers().startSingleTimer(Control.START_CHILDREN, Control.START_CHILDREN, restartDelay);
            }
        } else if (message.getActor().equals(enforcerChild)) {
            enforcerChild = null;
            // simply restart the enforcer actor
            ensureEnforcerActorBeingStarted();
        }
    }

    private Duration getCorruptedReceiveTimeout() {
        return randomize(exponentialBackOffConfig.getCorruptedReceiveTimeout(),
                exponentialBackOffConfig.getRandomFactor());
    }

    /**
     * Return a random duration between the base duration and {@code (1 + randomFactor)} times the base duration.
     *
     * @param base the base duration.
     * @param randomFactor the random factor.
     * @return the random duration.
     */
    private static Duration randomize(final Duration base, final double randomFactor) {
        final double multiplier = 1.0 + ThreadLocalRandom.current().nextDouble() * randomFactor;
        return Duration.ofMillis((long) (base.toMillis() * multiplier));
    }

    /**
     * Forward all SudoCommand directly (bypassing enforcer) to the child if it is active or by reply immediately with
     * an exception if the child has terminated (fail fast).
     */
    private void forwardSudoCommandToChildIfAvailable(final SudoCommand<?> sudoCommand) {
        if (null != persistenceActorChild) {
            if (persistenceActorChild.equals(getSender())) {
                log.withCorrelationId(sudoCommand)
                        .warning("Received unhandled SudoCommand from persistenceActorChild '{}': {}", entityId,
                                sudoCommand);
                unhandled(sudoCommand);
            } else {
                SUDO_COMMANDS_COUNTER
                        .tag(SUDO_COMMAND_COUNTER_TAG_TYPE, sudoCommand.getType())
                        .increment();
                ++sudoOpCounter;
                persistenceActorChild.forward(sudoCommand, getContext());
            }
        } else {
            replyUnavailableException(sudoCommand, getSender());
        }
    }

    private void forwardDittoSudoToChildIfAvailable(final WithDittoHeaders withDittoHeaders) {
        final var sender = sender();
        if (null != persistenceActorChild) {
            if (persistenceActorChild.equals(sender)) {
                log.withCorrelationId(withDittoHeaders)
                        .warning("Received unhandled WithDittoHeaders from persistenceActorChild '{}': {}", entityId,
                                withDittoHeaders);
                unhandled(withDittoHeaders);
            } else {
                if (withDittoHeaders instanceof WithType withType) {
                    SUDO_COMMANDS_COUNTER
                            .tag(SUDO_COMMAND_COUNTER_TAG_TYPE, withType.getType())
                            .increment();
                } else {
                    SUDO_COMMANDS_COUNTER.increment();
                }
                ++sudoOpCounter;
                if (withDittoHeaders instanceof Signal<?> signal) {
                    signalTransformer.apply(signal)
                            .whenComplete(
                                    (result, error) -> handleOptionalTransformationException(signal, error, sender))
                            .thenAccept(transformed -> persistenceActorChild.tell(transformed, sender));
                } else {
                    persistenceActorChild.tell(withDittoHeaders, sender);
                }
            }
        } else {
            replyUnavailableException(withDittoHeaders, sender);
        }
    }

    private void handleOptionalTransformationException(final Signal<?> signal,
            @Nullable final Throwable error, final ActorRef sender) {

        if (error != null) {
            log.withCorrelationId(signal)
                    .info("Got error during signal transformation: <{}>", error);
            final var dre = DittoRuntimeException.asDittoRuntimeException(error,
                    reason -> DittoInternalErrorException.newBuilder()
                            .dittoHeaders(signal.getDittoHeaders())
                            .cause(reason)
                            .build());
            sender.tell(dre, ActorRef.noSender());
        }
    }

    /**
     * Forward all messages to the persistenceActorChild (after applied enforcement) if it is active or by reply
     * immediately with an exception if the child has terminated (fail fast).
     */
    private void enforceAndForwardToTargetActor(final Object message) {

        final ActorRef sender = getSender();
        if (message instanceof Signal<?> signal) {
            if (sender.equals(persistenceActorChild)) {
                log.withCorrelationId(signal)
                        .warning("Received unhandled message from persistenceActorChild '{}': {}",
                                entityId, message);
                unhandled(message);
            } else if (sender.equals(enforcerChild)) {
                log.withCorrelationId(signal)
                        .warning("Received unhandled message from enforcerChild '{}': {}",
                                entityId, message);
                unhandled(message);
            } else {
                if (shouldBecomeTwinSignalProcessingAwaiting(signal)) {
                    becomeTwinSignalProcessingAwaiting();
                }
                final var syncCs = signalTransformer.apply(signal)
                        .whenComplete((result, error) -> handleOptionalTransformationException(signal, error, sender))
                        .thenCompose(transformed -> enforceSignalAndForwardToTargetActor((S) transformed, sender)
<<<<<<< HEAD
                                .whenComplete((response, throwable) -> {
                                    handleSignalEnforcementResponse(response, throwable, transformed, sender);
                                }))
                        .handle((response, throwable) -> new ProcessNextTwinMessage(signal));
                incrementOpCounter(signal); // decremented by ProcessNextTwinMessage
=======
                                .whenComplete((response, throwable) ->
                                    handleSignalEnforcementResponse(response, throwable, transformed, sender)
                                ))
                        .handle((response, throwable) -> Control.PROCESS_NEXT_TWIN_MESSAGE);
>>>>>>> 451b4e31
                Patterns.pipe(syncCs, getContext().getDispatcher()).pipeTo(getSelf(), getSelf());
            }
        } else if (null != persistenceActorChild) {
            if (persistenceActorChild.equals(sender)) {
                log.withCorrelationId(message instanceof WithDittoHeaders withDittoHeaders ? withDittoHeaders : null)
                        .warning("Received unhandled message from persistenceActorChild '{}': {}", entityId, message);
                unhandled(message);
            } else {
                // not a signal: not incrementing the op counter
                persistenceActorChild.forward(message, getContext());
            }
        } else {
            replyUnavailableException(message, sender);
        }
    }

    /**
     * Determines whether the passed {@code signal} should stash further Signals sent to the supervisor until it was
     * processed.
     * That is required in order to guarantee in-order processing of twin commands.
     *
     * @param signal the signal to determine it for.
     * @return whether the supervisor should become signal processing awaiting for the passed signal.
     */
    protected boolean shouldBecomeTwinSignalProcessingAwaiting(final Signal<?> signal) {
        return !Signal.isChannelLive(signal) && !Signal.isChannelSmart(signal);
    }

    private void handleSignalEnforcementResponse(@Nullable final Object response,
            @Nullable final Throwable throwable,
            final WithDittoHeaders signal,
            final ActorRef sender) {

        if (null != throwable) {
            final DittoRuntimeException dre =
                    DittoRuntimeException.asDittoRuntimeException(throwable, t -> {
                        log.withCorrelationId(signal)
                                .warning("Encountered Throwable when interacting with enforcer " +
                                        "or target actor, telling sender: {}", throwable);
                        return DittoInternalErrorException.newBuilder()
                                .dittoHeaders(signal.getDittoHeaders())
                                .cause(t)
                                .build();
                    });
            log.withCorrelationId(dre)
                    .info("Received DittoRuntimeException during enforcement or " +
                            "forwarding to target actor, telling sender: {}", dre);
            sender.tell(dre, getSelf());
        } else if (response instanceof Status.Success success) {
            log.debug("Ignoring Status.Success message as expected 'to be ignored' outcome: <{}>", success);
        } else if (null != response) {
            sender.tell(response, getSelf());
        } else {
            log.withCorrelationId(signal)
                    .error("Received nothing when enforcing signal and forwarding to " +
                            "target actor - this should not happen.");
            replyUnavailableException(signal, sender);
        }
    }

    /**
     * All signals are treated in the following way:
     * <ul>
     * <li>they are sent to the enforcer child which enforces/applies authorization of the signal</li>
     * <li>after successful enforcement, they are optionally modified in {@code #modifyEnforcerActorEnforcedSignalResponse(...)}</li>
     * <li>afterwards, the enforced signal is sent to the persistence actor child in {@code #enforcerResponseToTargetActor(...)}</li>
     * <li>the persistence actor's response is handled in {@code #filterTargetActorResponseViaEnforcer(...)}
     * where the enforcer applies optionally filtering of the response</li>
     * <li>the result is returned in the CompletionStage</li>
     * </ul>
     *
     * @param signal the signal to enforce and forward to the target actor
     * @param sender the original sender of the signal.
     * @return a successful CompletionStage with the signal response or a failed stage with a DittoRuntimeException as
     * cause
     */
    protected CompletionStage<Object> enforceSignalAndForwardToTargetActor(final S signal, final ActorRef sender) {

        if (null != enforcerChild) {
            final StartedTrace trace = DittoTracing.trace(signal, signal.getType())
                    .correlationId(signal.getDittoHeaders().getCorrelationId().orElse(null))
                    .start();
            final S tracedSignal = DittoTracing.propagateContext(trace.getContext(), signal);
            final StartedTimer rootTimer = createTimer(tracedSignal);
            final StartedTimer enforcementTimer = rootTimer.startNewSegment(ENFORCEMENT_TIMER_SEGMENT_ENFORCEMENT);
            return askEnforcerChild(tracedSignal)
                    .thenCompose(this::modifyEnforcerActorEnforcedSignalResponse)
                    .whenComplete((result, error) -> {
                        trace.mark("enforced");
                        stopTimer(enforcementTimer).accept(result, error);
                    })
                    .thenCompose(enforcedCommand -> {
                        final StartedTimer processingTimer =
                                rootTimer.startNewSegment(ENFORCEMENT_TIMER_SEGMENT_PROCESSING);
                        final DittoHeaders dittoHeaders;
                        if (enforcedCommand instanceof WithDittoHeaders withDittoHeaders) {
                            dittoHeaders = withDittoHeaders.getDittoHeaders();
                        } else {
                            dittoHeaders = tracedSignal.getDittoHeaders();
                        }
                        return enforcerResponseToTargetActor(dittoHeaders, enforcedCommand, sender)
                                .whenComplete((result, error) -> {
                                    trace.mark("processed");
                                    stopTimer(processingTimer).accept(result, error);
                                });
                    })
                    .thenCompose(targetActorResponse -> {
                        final StartedTimer responseFilterTimer =
                                rootTimer.startNewSegment(ENFORCEMENT_TIMER_SEGMENT_RESPONSE_FILTER);
                        return filterTargetActorResponseViaEnforcer(targetActorResponse)
                                .whenComplete((result, error) -> {
                                    trace.mark("response_filtered");
                                    responseFilterTimer.tag(ENFORCEMENT_TIMER_TAG_OUTCOME,
                                            error != null ? ENFORCEMENT_TIMER_TAG_OUTCOME_FAIL :
                                                    ENFORCEMENT_TIMER_TAG_OUTCOME_SUCCESS).stop();
                                    if (null != error) {
                                        trace.fail(error);
                                    }
                                });
                    }).whenComplete((result, error) -> {
                        if (null != error) {
                            trace.fail(error);
                        }
                        trace.finish();
                        stopTimer(rootTimer).accept(result, error);
                    });
        } else {
            log.withCorrelationId(signal).error("Could not enforce signal because enforcerChild was not present");
            return CompletableFuture.completedStage(null);
        }
    }

    private BiConsumer<Object, Throwable> stopTimer(final StartedTimer timerToStop) {
        return (result, error) -> {
            final String outcome = error != null ?
                    ENFORCEMENT_TIMER_TAG_OUTCOME_FAIL :
                    ENFORCEMENT_TIMER_TAG_OUTCOME_SUCCESS;
            if (timerToStop.isRunning()) {
                timerToStop.tag(ENFORCEMENT_TIMER_TAG_OUTCOME, outcome)
                        .stop();
            }
        };
    }

    private StartedTimer createTimer(final WithDittoHeaders withDittoHeaders) {
        final PreparedTimer expiringTimer = DittoMetrics.timer(ENFORCEMENT_TIMER);

        withDittoHeaders.getDittoHeaders().getChannel().ifPresent(channel ->
                expiringTimer.tag(ENFORCEMENT_TIMER_TAG_CHANNEL, channel)
        );
        if (withDittoHeaders instanceof WithResource withResource) {
            expiringTimer.tag(ENFORCEMENT_TIMER_TAG_RESOURCE, withResource.getResourceType());
        }
        if (withDittoHeaders instanceof Command<?> command) {
            expiringTimer.tag(ENFORCEMENT_TIMER_TAG_CATEGORY, command.getCategory().name().toLowerCase());
        }
        return expiringTimer.start();
    }

    private CompletionStage<EnforcedSignalAndTargetActorResponse> enforcerResponseToTargetActor(
            final DittoHeaders dittoHeaders,
            @Nullable final Object enforcerResponse,
            final ActorRef sender) {

        if (null == persistenceActorChild) {
            return CompletableFuture.failedFuture(getUnavailableExceptionBuilder(entityId)
                    .dittoHeaders(dittoHeaders)
                    .build());
        } else if (enforcerResponse instanceof Signal<?> enforcedSignal) {
            log.withCorrelationId(enforcedSignal)
                    .debug("Received enforcedSignal from enforcerChild, forwarding to target actor: {}",
                            enforcedSignal);
            return askTargetActor(enforcedSignal, shouldSendResponse(enforcedSignal), sender)
                    .thenCompose(response ->
                            modifyTargetActorCommandResponse(enforcedSignal, response))
                    .thenApply(response ->
                            new EnforcedSignalAndTargetActorResponse(enforcedSignal, response)
                    );
        } else if (enforcerResponse instanceof DistributedPubWithMessage distributedPubWithMessage) {
            return askTargetActor(distributedPubWithMessage,
                    distributedPubWithMessage.signal().getDittoHeaders().isResponseRequired(), sender
            )
                    .thenCompose(response ->
                            modifyTargetActorCommandResponse(distributedPubWithMessage.signal(), response))
                    .thenApply(response ->
                            new EnforcedSignalAndTargetActorResponse(distributedPubWithMessage.signal(), response)
                    );
        } else if (enforcerResponse instanceof DittoRuntimeException dre) {
            log.withCorrelationId(dittoHeaders)
                    .debug("Received DittoRuntimeException as response from enforcerChild: {}", dre);
            return CompletableFuture.failedFuture(dre);
        } else {
            return CompletableFuture.completedStage(
                    new EnforcedSignalAndTargetActorResponse(null, null)
            );
        }
    }

    /**
     * Determines whether the passed {@code WithDittoHeaders} resolves to that a response should be sent or not.
     *
     * @param withDittoHeaders where to extract the DittoHeaders from.
     * @return whether a response should be sent or not.
     */
    protected boolean shouldSendResponse(final WithDittoHeaders withDittoHeaders) {
        return withDittoHeaders.getDittoHeaders().isResponseRequired();
    }

    protected CompletionStage<Object> filterTargetActorResponseViaEnforcer(
            final EnforcedSignalAndTargetActorResponse targetActorResponse) {

        if (targetActorResponse.response() instanceof CommandResponse<?> commandResponse) {
            log.withCorrelationId(commandResponse)
                    .debug("Received CommandResponse from target actor, " +
                            "telling enforcerChild to apply response filtering: {}", commandResponse);
            return askEnforcerChild(commandResponse);
        } else if (targetActorResponse.response() instanceof DittoRuntimeException dre) {
            log.withCorrelationId(targetActorResponse.enforcedSignal())
                    .debug("Received DittoRuntimeException as response from target actor: {}", dre);
            return CompletableFuture.failedFuture(dre);
        } else if (targetActorResponse.response() instanceof Status.Success success) {
            log.withCorrelationId(targetActorResponse.enforcedSignal())
                    .info("Got success message from target actor: {}", success);
            return CompletableFuture.completedStage(success);
        } else if (targetActorResponse.response() instanceof AskTimeoutException askTimeoutException) {
            log.withCorrelationId(targetActorResponse.enforcedSignal())
                    .warning("Encountered ask timeout from target actor: {}", askTimeoutException.getMessage());
            return CompletableFuture.completedStage(null);
        } else if (targetActorResponse.response() instanceof Throwable throwable) {
            return CompletableFuture.failedFuture(throwable);
        } else {
            log.withCorrelationId(targetActorResponse.enforcedSignal())
                    .warning("Unexpected response from target actor: {}", targetActorResponse);
            return CompletableFuture.completedStage(null);
        }
    }

    private void replyUnavailableException(final Object message, final ActorRef sender) {
        log.withCorrelationId(message instanceof WithDittoHeaders withDittoHeaders ? withDittoHeaders : null)
                .warning("Received message during downtime of child actor for Entity with ID <{}>: <{}>", entityId,
                        message);
        final DittoRuntimeExceptionBuilder<?> builder = getUnavailableExceptionBuilder(entityId);
        if (message instanceof WithDittoHeaders withDittoHeaders) {
            builder.dittoHeaders(withDittoHeaders.getDittoHeaders());
        }
        sender.tell(builder.build(), getSelf());
    }

    /**
     * Handles messages received during startup - by default by "stashing" them.
     * May be overwritten in order to additionally do something with those messages.
     *
     * @param message the message received during startup.
     */
    protected void handleMessagesDuringStartup(final Object message) {
        stash();
        log.withCorrelationId(message instanceof WithDittoHeaders withDittoHeaders ? withDittoHeaders : null)
                .debug("Stashed received message during startup of supervised PersistenceActor: <{}>",
                        message.getClass().getSimpleName());
    }

    /**
     * Control message for the supervisor actor.
     */
    public enum Control {
        /**
         * Request for graceful shutdown.
         */
        PASSIVATE,

        /**
         * Request to start child actors.
         */
        START_CHILDREN,

        /**
         * Signals initialization is done, child actors can be started.
         */
        INIT_DONE,

        /**
         * Signals completion of a sudo command.
         */
        SUDO_COMMAND_DONE
    }

    /**
     * Signals the actor to process the next message.
     *
     * @param signal the previous message.
     */
    private record ProcessNextTwinMessage(Signal<?> signal) {}

    private record EnforcedSignalAndTargetActorResponse(@Nullable Signal<?> enforcedSignal,
                                                        @Nullable Object response) {}
}<|MERGE_RESOLUTION|>--- conflicted
+++ resolved
@@ -677,18 +677,11 @@
                 final var syncCs = signalTransformer.apply(signal)
                         .whenComplete((result, error) -> handleOptionalTransformationException(signal, error, sender))
                         .thenCompose(transformed -> enforceSignalAndForwardToTargetActor((S) transformed, sender)
-<<<<<<< HEAD
-                                .whenComplete((response, throwable) -> {
-                                    handleSignalEnforcementResponse(response, throwable, transformed, sender);
-                                }))
-                        .handle((response, throwable) -> new ProcessNextTwinMessage(signal));
-                incrementOpCounter(signal); // decremented by ProcessNextTwinMessage
-=======
                                 .whenComplete((response, throwable) ->
                                     handleSignalEnforcementResponse(response, throwable, transformed, sender)
                                 ))
-                        .handle((response, throwable) -> Control.PROCESS_NEXT_TWIN_MESSAGE);
->>>>>>> 451b4e31
+                        .handle((response, throwable) -> new ProcessNextTwinMessage(signal));
+                incrementOpCounter(signal); // decremented by ProcessNextTwinMessage
                 Patterns.pipe(syncCs, getContext().getDispatcher()).pipeTo(getSelf(), getSelf());
             }
         } else if (null != persistenceActorChild) {
