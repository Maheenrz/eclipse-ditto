--- conflicted
+++ resolved
@@ -115,7 +115,7 @@
         final Map<String, MappingContext> mappings = new HashMap<>();
         mappings.put(DITTO_MAPPER, DittoMessageMapper.CONTEXT);
         mappings.put(DITTO_MAPPER_BY_ALIAS, ConnectivityModelFactory.newMappingContext("Ditto", JsonObject.empty(),
-                        DITTO_MAPPER_CONDITIONS, Collections.emptyMap()));
+                DITTO_MAPPER_CONDITIONS, Collections.emptyMap()));
 
         final Map<String, String> dittoCustomMapperHeaders = new HashMap<>();
         dittoCustomMapperHeaders.put(MessageMapperConfiguration.CONTENT_TYPE_BLOCKLIST, "foo/bar");
@@ -137,15 +137,10 @@
         final PayloadMappingDefinition payloadMappingDefinition =
                 ConnectivityModelFactory.newPayloadMappingDefinition(mappings);
 
-<<<<<<< HEAD
         underTest =
                 MessageMappingProcessor.of(ConnectionId.of("theConnection"), ConnectionType.AMQP_10,
                         payloadMappingDefinition, actorSystem,
                         connectivityConfig, protocolAdapterProvider, logger);
-=======
-        underTest = MessageMappingProcessor.of(ConnectionId.of("theConnection"), payloadMappingDefinition, actorSystem,
-                connectivityConfig, protocolAdapterProvider, logger);
->>>>>>> 52fcea14
     }
 
     @Test
