/*
 * Copyright (c) 2019 Contributors to the Eclipse Foundation
 *
 * See the NOTICE file(s) distributed with this work for additional
 * information regarding copyright ownership.
 *
 * This program and the accompanying materials are made available under the
 * terms of the Eclipse Public License 2.0 which is available at
 * http://www.eclipse.org/legal/epl-2.0
 *
 * SPDX-License-Identifier: EPL-2.0
 */
package org.eclipse.ditto.services.connectivity.messaging;

import static org.assertj.core.api.Assertions.assertThat;
import static org.mockito.ArgumentMatchers.any;
import static org.mockito.Mockito.times;
import static org.mockito.Mockito.verify;
import static org.mockito.Mockito.when;

import java.util.Arrays;
import java.util.Collections;
import java.util.HashMap;
import java.util.List;
import java.util.Map;
<<<<<<< HEAD
import java.util.Optional;
=======
import java.util.UUID;
import java.util.stream.Collectors;
import java.util.stream.Stream;
>>>>>>> f15d78c9

import org.eclipse.ditto.json.JsonFieldSelector;
import org.eclipse.ditto.json.JsonObject;
import org.eclipse.ditto.model.base.auth.AuthorizationContext;
import org.eclipse.ditto.model.base.auth.AuthorizationSubject;
import org.eclipse.ditto.model.base.headers.DittoHeaderDefinition;
import org.eclipse.ditto.model.connectivity.ConnectionId;
import org.eclipse.ditto.model.connectivity.ConnectivityModelFactory;
import org.eclipse.ditto.model.connectivity.MappingContext;
import org.eclipse.ditto.model.connectivity.PayloadMappingDefinition;
import org.eclipse.ditto.model.connectivity.Target;
import org.eclipse.ditto.model.connectivity.Topic;
import org.eclipse.ditto.services.connectivity.mapping.DittoMessageMapper;
import org.eclipse.ditto.services.connectivity.mapping.MessageMapperConfiguration;
import org.eclipse.ditto.services.connectivity.messaging.config.ConnectivityConfig;
import org.eclipse.ditto.services.connectivity.messaging.config.DittoConnectivityConfig;
import org.eclipse.ditto.services.models.connectivity.ExternalMessage;
import org.eclipse.ditto.services.models.connectivity.ExternalMessageFactory;
import org.eclipse.ditto.services.models.connectivity.MappedInboundExternalMessage;
import org.eclipse.ditto.services.models.connectivity.OutboundSignal;
import org.eclipse.ditto.services.models.connectivity.OutboundSignalFactory;
import org.eclipse.ditto.services.utils.config.DefaultScopedConfig;
import org.eclipse.ditto.services.utils.protocol.DittoProtocolAdapterProvider;
import org.eclipse.ditto.services.utils.protocol.ProtocolAdapterProvider;
import org.eclipse.ditto.services.utils.protocol.config.ProtocolConfig;
import org.eclipse.ditto.signals.commands.things.modify.ModifyThing;
import org.eclipse.ditto.signals.events.things.ThingModifiedEvent;
import org.junit.AfterClass;
import org.junit.Before;
import org.junit.BeforeClass;
import org.junit.Test;
import org.mockito.ArgumentCaptor;
import org.mockito.Mockito;

import akka.actor.ActorSystem;
import akka.event.DiagnosticLoggingAdapter;
import akka.testkit.javadsl.TestKit;

/**
 * Tests {@link MessageMappingProcessor}.
 */
public class MessageMappingProcessorTest {

    private static ActorSystem actorSystem;
    private static ConnectivityConfig connectivityConfig;
    private static ProtocolAdapterProvider protocolAdapterProvider;
    private static DiagnosticLoggingAdapter log;

    private MessageMappingProcessor underTest;

    private static final String DITTO_MAPPER = "ditto";
    private static final String DITTO_MAPPER_BY_ALIAS = "ditto-by-alias";
    private static final String DITTO_MAPPER_CUSTOM_HEADER_BLACKLIST = "ditto-cust-header";
    private static final String DROPPING_MAPPER = "dropping";
    private static final String FAILING_MAPPER = "faulty";
    private static final String DUPLICATING_MAPPER = "duplicating";

    @BeforeClass
    public static void setUp() {
        actorSystem = ActorSystem.create("AkkaTestSystem", TestConstants.CONFIG);

        log = Mockito.mock(DiagnosticLoggingAdapter.class);

        connectivityConfig =
                DittoConnectivityConfig.of(DefaultScopedConfig.dittoScoped(actorSystem.settings().config()));
        protocolAdapterProvider = new DittoProtocolAdapterProvider(Mockito.mock(ProtocolConfig.class));
    }

    @AfterClass
    public static void tearDown() {
        if (actorSystem != null) {
            TestKit.shutdownActorSystem(actorSystem);
        }
    }

    @Before
    public void init() {
        final Map<String, MappingContext> mappings = new HashMap<>();
        mappings.put(DITTO_MAPPER, DittoMessageMapper.CONTEXT);
        mappings.put(DITTO_MAPPER_BY_ALIAS,
                ConnectivityModelFactory.newMappingContext("Ditto", Collections.emptyMap()));

        final Map<String, String> dittoCustomMapperHeaders = new HashMap<>();
        dittoCustomMapperHeaders.put(
                MessageMapperConfiguration.CONTENT_TYPE_BLACKLIST,
                "foo/bar"
        );
        final MappingContext dittoCustomMappingContext =
                ConnectivityModelFactory.newMappingContext("Ditto", dittoCustomMapperHeaders);
        mappings.put(DITTO_MAPPER_CUSTOM_HEADER_BLACKLIST, dittoCustomMappingContext);
        mappings.put(FAILING_MAPPER, FaultyMessageMapper.CONTEXT);
        mappings.put(DROPPING_MAPPER, DroppingMessageMapper.CONTEXT);

        final Map<String, String> duplicatingMapperHeaders = new HashMap<>();
        duplicatingMapperHeaders.put(
                MessageMapperConfiguration.CONTENT_TYPE_BLACKLIST,
                "text/custom-plain,application/custom-json"
        );
        final MappingContext duplicatingMappingContext =
                ConnectivityModelFactory.newMappingContext(DuplicatingMessageMapper.ALIAS, duplicatingMapperHeaders);
        mappings.put(DUPLICATING_MAPPER, duplicatingMappingContext);

        final PayloadMappingDefinition payloadMappingDefinition =
                ConnectivityModelFactory.newPayloadMappingDefinition(mappings);

        underTest =
                MessageMappingProcessor.of(ConnectionId.of("theConnection"), payloadMappingDefinition, actorSystem,
                        connectivityConfig, protocolAdapterProvider, log);
    }

    @Test
    public void testOutboundMessageMapped() {
        testOutbound(1, 0, 0, targetWithMapping(DITTO_MAPPER));
    }

    @Test
    public void testOutboundResponseMapped() {
        testOutbound(1, 0, 0);
    }

    @Test
<<<<<<< HEAD
    public void testOutboundMessageEnriched() {
        final Target targetWithEnrichment = ConnectivityModelFactory.newTargetBuilder()
                .address("target/address")
                .authorizationContext(AuthorizationContext.newInstance(AuthorizationSubject.newInstance("auth:sub")))
                .topics(ConnectivityModelFactory.newFilteredTopicBuilder(Topic.TWIN_EVENTS)
                        .withExtraFields(JsonFieldSelector.newInstance("attributes/x,attributes/y"))
                        .build())
                .build();
        new TestKit(actorSystem) {{
            final ThingModifiedEvent signal = TestConstants.thingModified(Collections.emptyList());
            final JsonObject extra = JsonObject.newBuilder().set("x", 5).build();
            final OutboundSignal outboundSignal = Mockito.mock(OutboundSignal.class);
            final MappingResultHandler<OutboundSignal.Mapped> mock = Mockito.mock(MappingResultHandler.class);
            when(outboundSignal.getExtra()).thenReturn(Optional.of(extra));
            when(outboundSignal.getSource()).thenReturn(signal);
            underTest.process(outboundSignal, mock);
            final ArgumentCaptor<OutboundSignal.Mapped> captor = ArgumentCaptor.forClass(OutboundSignal.Mapped.class);
            verify(mock, times(1)).onMessageMapped(captor.capture());
            verify(mock, times(0)).onException(any(Exception.class));
            verify(mock, times(0)).onMessageDropped();

            assertThat(captor.getAllValues()).allSatisfy(em -> assertThat(em.getAdaptable().getPayload().getExtra())
                    .contains(extra));
        }};
=======
    public void testGroupingOfTargets() {
        /*
          expect 6 mappings:
           - 3 targets with 1 mapper  (can be grouped together, mapping is done once)  -> 1 message (with 3 targets)
           - 2 targets with 2 mappers (can be grouped together, mapping is done twice) -> 2 messages (with 2 targets)
           - 1 target  with 3 mappers (no grouping, mapping is done three times)       -> 3 messages (with 1 target)
         */
        testOutbound(6, 0, 0,
                targetWithMapping(DITTO_MAPPER),
                targetWithMapping(DITTO_MAPPER),
                targetWithMapping(DITTO_MAPPER),
                targetWithMapping(DITTO_MAPPER, DITTO_MAPPER),
                targetWithMapping(DITTO_MAPPER, DITTO_MAPPER),
                targetWithMapping(DITTO_MAPPER, DITTO_MAPPER, DITTO_MAPPER)
        );
>>>>>>> f15d78c9
    }

    @Test
    public void testOutboundMessageDropped() {
        testOutbound(0, 1, 0, targetWithMapping(DROPPING_MAPPER));
    }

    @Test
    public void testOutboundMessageDuplicated() {
        testOutbound(2, 0, 0, false, targetWithMapping(DUPLICATING_MAPPER));
    }

    @Test
    public void testOutboundMappingFails() {
        testOutbound(0, 0, 1, targetWithMapping(FAILING_MAPPER));
    }

    @Test
    public void testOutboundMessageDroppedFailedMappedDuplicated() {
        testOutbound(2 /* duplicated */ + 1 /* mapped */, 1, 1, false,
                targetWithMapping(DROPPING_MAPPER, FAILING_MAPPER, DITTO_MAPPER, DUPLICATING_MAPPER));
    }

    @Test
    public void testInboundMessageMapped() {
        testInbound(1, 0, 0);
    }

    @Test
    public void testInboundMessageDropped() {
        testInbound(0, 1, 0, DROPPING_MAPPER);
    }

    @Test
    public void testInboundMessageDuplicated() {
        testInbound(2, 0, 0, DUPLICATING_MAPPER);
    }

    @Test
    public void testInboundMappingFails() {
        testInbound(0, 0, 1, FAILING_MAPPER);
    }

    @Test
    public void testInboundMessageDroppedFailedMappedDuplicated() {
        testInbound(2 /* duplicated */ + 1 /* mapped */, 1, 1,
                DROPPING_MAPPER, FAILING_MAPPER, DITTO_MAPPER, DUPLICATING_MAPPER);
    }

    @Test
    public void testInboundMessageDroppedForHonoEmptyNotificationMessagesWithDefaultMapper() {
        final Map<String, String> headers = new HashMap<>();
        headers.put(ExternalMessage.CONTENT_TYPE_HEADER, "application/vnd.eclipse-hono-empty-notification");
        final ExternalMessage message = ExternalMessageFactory.newExternalMessageBuilder(headers)
                .withPayloadMapping(ConnectivityModelFactory.newPayloadMapping())
                .build();
        testInbound(message, 0, 1, 0);
    }

    @Test
    public void testInboundMessageDroppedForHonoEmptyNotificationMessagesWithDittoMapper() {
        final Map<String, String> headers = new HashMap<>();
        headers.put(ExternalMessage.CONTENT_TYPE_HEADER, "application/vnd.eclipse-hono-empty-notification");
        final ExternalMessage message = ExternalMessageFactory.newExternalMessageBuilder(headers)
                .withPayloadMapping(ConnectivityModelFactory.newPayloadMapping(DITTO_MAPPER))
                .build();
        testInbound(message, 0, 1, 0);
    }

    @Test
    public void testInboundMessageDroppedForHonoEmptyNotificationMessagesWithDittoByAliasMapper() {
        final Map<String, String> headers = new HashMap<>();
        headers.put(ExternalMessage.CONTENT_TYPE_HEADER, "application/vnd.eclipse-hono-empty-notification");
        final ExternalMessage message = ExternalMessageFactory.newExternalMessageBuilder(headers)
                .withPayloadMapping(ConnectivityModelFactory.newPayloadMapping(DITTO_MAPPER_BY_ALIAS))
                .build();
        testInbound(message, 0, 1, 0);
    }

    @Test
    public void testInboundFailedForHonoEmptyNotificationMessagesWithCustomDittoMapper() {
        final Map<String, String> headers = new HashMap<>();
        headers.put(ExternalMessage.CONTENT_TYPE_HEADER, "application/vnd.eclipse-hono-empty-notification");
        final ExternalMessage message = ExternalMessageFactory.newExternalMessageBuilder(headers)
                .withPayloadMapping(ConnectivityModelFactory.newPayloadMapping(DITTO_MAPPER_CUSTOM_HEADER_BLACKLIST))
                .build();
        // should fail because no payload was present:
        testInbound(message, 0, 0, 1);
    }

    @Test
    public void testInboundMessageDroppedForCustomContentType() {
        final Map<String, String> headers = new HashMap<>();
        headers.put(ExternalMessage.CONTENT_TYPE_HEADER, "application/custom-json");
        final ExternalMessage message = ExternalMessageFactory.newExternalMessageBuilder(headers)
                .withPayloadMapping(ConnectivityModelFactory.newPayloadMapping(DUPLICATING_MAPPER))
                .build();
        testInbound(message, 0, 1, 0);
    }

    private static Target targetWithMapping(final String... mappings) {
        return ConnectivityModelFactory.newTargetBuilder(TestConstants.Targets.TWIN_TARGET)
                .address(UUID.randomUUID().toString())
                .payloadMapping(ConnectivityModelFactory.newPayloadMapping(mappings))
                .build();
    }

    private void testOutbound(final int mapped, final int dropped, final int failed, final Target... targets) {
        testOutbound(mapped, dropped, failed, true, targets);
    }

    private void testOutbound(final int mapped, final int dropped, final int failed,
            final boolean assertTargets, final Target... targets) {
        new TestKit(actorSystem) {{

            // expect one message per mapper per target
            final List<Target> expectedTargets = Arrays.stream(targets)
                    .flatMap(t -> Stream.generate(() -> t).limit(t.getPayloadMapping().getMappings().size()))
                    .collect(Collectors.toList());

            final ThingModifiedEvent<?> signal = TestConstants.thingModified(Collections.emptyList());
            final OutboundSignal outboundSignal =
                    OutboundSignalFactory.newOutboundSignal(signal, Arrays.asList(targets));
            //noinspection unchecked
            final MappingResultHandler<OutboundSignal.Mapped> mock = Mockito.mock(MappingResultHandler.class);
            underTest.process(outboundSignal, mock);
            final ArgumentCaptor<OutboundSignal.Mapped> captor = ArgumentCaptor.forClass(OutboundSignal.Mapped.class);
            verify(mock, times(mapped)).onMessageMapped(captor.capture());
            verify(mock, times(failed)).onException(any(Exception.class));
            verify(mock, times(dropped)).onMessageDropped();

            assertThat(captor.getAllValues()).allSatisfy(em ->
                    assertThat(em.getExternalMessage().getTextPayload())
                            .contains(TestConstants.signalToDittoProtocolJsonString(signal)));

            if (assertTargets && mapped > 0) {
                assertThat(captor.getAllValues()
                        .stream()
                        .flatMap(mapped -> mapped.getTargets().stream())
                        .collect(Collectors.toList()))
                        .containsExactlyInAnyOrderElementsOf(expectedTargets);
            }
        }};
    }

    private void testInbound(final int mapped, final int dropped, final int failed, final String... mappers) {
        final ExternalMessage externalMessage = ExternalMessageFactory
                .newExternalMessageBuilder(Collections.emptyMap())
                .withText(TestConstants.modifyThing())
                .withPayloadMapping(ConnectivityModelFactory.newPayloadMapping(mappers))
                .build();
        testInbound(externalMessage, mapped, dropped, failed);
    }

    private void testInbound(final ExternalMessage externalMessage, final int mapped, final int dropped,
            final int failed) {
        new TestKit(actorSystem) {{
            final MappingResultHandler<MappedInboundExternalMessage> mock = Mockito.mock(MappingResultHandler.class);
            underTest.process(externalMessage, mock);
            final ArgumentCaptor<MappedInboundExternalMessage> captor =
                    ArgumentCaptor.forClass(MappedInboundExternalMessage.class);
            verify(mock, times(mapped)).onMessageMapped(captor.capture());
            verify(mock, times(failed)).onException(any(Exception.class));
            verify(mock, times(dropped)).onMessageDropped();

            assertThat(captor.getAllValues()).allSatisfy(mapped -> {
                assertThat(mapped.getSignal().getDittoHeaders()).containsEntry(
                        DittoHeaderDefinition.CORRELATION_ID.getKey(),
                        TestConstants.CORRELATION_ID);
                assertThat((Object) mapped.getSignal().getEntityId()).isEqualTo(TestConstants.Things.THING_ID);
                assertThat(mapped.getSignal()).isInstanceOf(ModifyThing.class);
            });
        }};
    }
}<|MERGE_RESOLUTION|>--- conflicted
+++ resolved
@@ -23,13 +23,10 @@
 import java.util.HashMap;
 import java.util.List;
 import java.util.Map;
-<<<<<<< HEAD
-import java.util.Optional;
-=======
 import java.util.UUID;
 import java.util.stream.Collectors;
 import java.util.stream.Stream;
->>>>>>> f15d78c9
+import java.util.Optional;
 
 import org.eclipse.ditto.json.JsonFieldSelector;
 import org.eclipse.ditto.json.JsonObject;
@@ -151,32 +148,6 @@
     }
 
     @Test
-<<<<<<< HEAD
-    public void testOutboundMessageEnriched() {
-        final Target targetWithEnrichment = ConnectivityModelFactory.newTargetBuilder()
-                .address("target/address")
-                .authorizationContext(AuthorizationContext.newInstance(AuthorizationSubject.newInstance("auth:sub")))
-                .topics(ConnectivityModelFactory.newFilteredTopicBuilder(Topic.TWIN_EVENTS)
-                        .withExtraFields(JsonFieldSelector.newInstance("attributes/x,attributes/y"))
-                        .build())
-                .build();
-        new TestKit(actorSystem) {{
-            final ThingModifiedEvent signal = TestConstants.thingModified(Collections.emptyList());
-            final JsonObject extra = JsonObject.newBuilder().set("x", 5).build();
-            final OutboundSignal outboundSignal = Mockito.mock(OutboundSignal.class);
-            final MappingResultHandler<OutboundSignal.Mapped> mock = Mockito.mock(MappingResultHandler.class);
-            when(outboundSignal.getExtra()).thenReturn(Optional.of(extra));
-            when(outboundSignal.getSource()).thenReturn(signal);
-            underTest.process(outboundSignal, mock);
-            final ArgumentCaptor<OutboundSignal.Mapped> captor = ArgumentCaptor.forClass(OutboundSignal.Mapped.class);
-            verify(mock, times(1)).onMessageMapped(captor.capture());
-            verify(mock, times(0)).onException(any(Exception.class));
-            verify(mock, times(0)).onMessageDropped();
-
-            assertThat(captor.getAllValues()).allSatisfy(em -> assertThat(em.getAdaptable().getPayload().getExtra())
-                    .contains(extra));
-        }};
-=======
     public void testGroupingOfTargets() {
         /*
           expect 6 mappings:
@@ -192,7 +163,33 @@
                 targetWithMapping(DITTO_MAPPER, DITTO_MAPPER),
                 targetWithMapping(DITTO_MAPPER, DITTO_MAPPER, DITTO_MAPPER)
         );
->>>>>>> f15d78c9
+    }
+
+    @Test
+    public void testOutboundMessageEnriched() {
+        final Target targetWithEnrichment = ConnectivityModelFactory.newTargetBuilder()
+                .address("target/address")
+                .authorizationContext(AuthorizationContext.newInstance(AuthorizationSubject.newInstance("auth:sub")))
+                .topics(ConnectivityModelFactory.newFilteredTopicBuilder(Topic.TWIN_EVENTS)
+                        .withExtraFields(JsonFieldSelector.newInstance("attributes/x,attributes/y"))
+                        .build())
+                .build();
+        new TestKit(actorSystem) {{
+            final ThingModifiedEvent signal = TestConstants.thingModified(Collections.emptyList());
+            final JsonObject extra = JsonObject.newBuilder().set("x", 5).build();
+            final OutboundSignal outboundSignal = Mockito.mock(OutboundSignal.class);
+            final MappingResultHandler<OutboundSignal.Mapped> mock = Mockito.mock(MappingResultHandler.class);
+            when(outboundSignal.getExtra()).thenReturn(Optional.of(extra));
+            when(outboundSignal.getSource()).thenReturn(signal);
+            underTest.process(outboundSignal, mock);
+            final ArgumentCaptor<OutboundSignal.Mapped> captor = ArgumentCaptor.forClass(OutboundSignal.Mapped.class);
+            verify(mock, times(1)).onMessageMapped(captor.capture());
+            verify(mock, times(0)).onException(any(Exception.class));
+            verify(mock, times(0)).onMessageDropped();
+
+            assertThat(captor.getAllValues()).allSatisfy(em -> assertThat(em.getAdaptable().getPayload().getExtra())
+                    .contains(extra));
+        }};
     }
 
     @Test
