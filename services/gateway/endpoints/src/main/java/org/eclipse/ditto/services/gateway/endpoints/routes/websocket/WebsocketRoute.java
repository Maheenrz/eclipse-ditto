/*
 * Copyright (c) 2017 Contributors to the Eclipse Foundation
 *
 * See the NOTICE file(s) distributed with this work for additional
 * information regarding copyright ownership.
 *
 * This program and the accompanying materials are made available under the
 * terms of the Eclipse Public License 2.0 which is available at
 * http://www.eclipse.org/legal/epl-2.0
 *
 * SPDX-License-Identifier: EPL-2.0
 */
package org.eclipse.ditto.services.gateway.endpoints.routes.websocket;

import static akka.http.javadsl.server.Directives.complete;
import static akka.http.javadsl.server.Directives.extractRequest;
import static akka.http.javadsl.server.Directives.extractUpgradeToWebSocket;
import static org.eclipse.ditto.model.base.exceptions.DittoJsonException.wrapJsonRuntimeException;
import static org.eclipse.ditto.services.gateway.endpoints.routes.websocket.ProtocolMessages.START_SEND_EVENTS;
import static org.eclipse.ditto.services.gateway.endpoints.routes.websocket.ProtocolMessages.START_SEND_LIVE_COMMANDS;
import static org.eclipse.ditto.services.gateway.endpoints.routes.websocket.ProtocolMessages.START_SEND_LIVE_EVENTS;
import static org.eclipse.ditto.services.gateway.endpoints.routes.websocket.ProtocolMessages.START_SEND_MESSAGES;
import static org.eclipse.ditto.services.gateway.endpoints.routes.websocket.ProtocolMessages.STOP_SEND_EVENTS;
import static org.eclipse.ditto.services.gateway.endpoints.routes.websocket.ProtocolMessages.STOP_SEND_LIVE_COMMANDS;
import static org.eclipse.ditto.services.gateway.endpoints.routes.websocket.ProtocolMessages.STOP_SEND_LIVE_EVENTS;
import static org.eclipse.ditto.services.gateway.endpoints.routes.websocket.ProtocolMessages.STOP_SEND_MESSAGES;

import java.util.UUID;

import org.eclipse.ditto.json.JsonFactory;
import org.eclipse.ditto.json.JsonField;
import org.eclipse.ditto.json.JsonObject;
import org.eclipse.ditto.model.base.auth.AuthorizationContext;
import org.eclipse.ditto.model.base.exceptions.DittoJsonException;
import org.eclipse.ditto.model.base.exceptions.DittoRuntimeException;
import org.eclipse.ditto.model.base.headers.DittoHeaders;
import org.eclipse.ditto.model.base.headers.DittoHeadersBuilder;
import org.eclipse.ditto.model.base.headers.WithDittoHeaders;
import org.eclipse.ditto.model.base.json.JsonSchemaVersion;
import org.eclipse.ditto.model.base.json.Jsonifiable;
import org.eclipse.ditto.model.messages.MessageHeaders;
import org.eclipse.ditto.protocoladapter.Adaptable;
import org.eclipse.ditto.protocoladapter.JsonifiableAdaptable;
import org.eclipse.ditto.protocoladapter.ProtocolAdapter;
import org.eclipse.ditto.protocoladapter.ProtocolFactory;
import org.eclipse.ditto.protocoladapter.TopicPath;
import org.eclipse.ditto.services.gateway.endpoints.config.WebSocketConfig;
import org.eclipse.ditto.services.gateway.endpoints.utils.EventSniffer;
import org.eclipse.ditto.services.gateway.streaming.Connect;
import org.eclipse.ditto.services.gateway.streaming.ResponsePublished;
import org.eclipse.ditto.services.gateway.streaming.StreamingAck;
import org.eclipse.ditto.services.gateway.streaming.actors.CommandSubscriber;
import org.eclipse.ditto.services.gateway.streaming.actors.EventAndResponsePublisher;
import org.eclipse.ditto.services.models.concierge.streaming.StreamingType;
import org.eclipse.ditto.services.utils.akka.LogUtil;
import org.eclipse.ditto.services.utils.metrics.DittoMetrics;
import org.eclipse.ditto.services.utils.metrics.instruments.counter.Counter;
import org.eclipse.ditto.signals.base.Signal;
import org.eclipse.ditto.signals.commands.base.Command;
import org.eclipse.ditto.signals.commands.base.CommandNotSupportedException;
import org.eclipse.ditto.signals.commands.base.CommandResponse;
import org.eclipse.ditto.signals.commands.base.exceptions.GatewayInternalErrorException;
import org.eclipse.ditto.signals.commands.things.ThingErrorResponse;
import org.eclipse.ditto.signals.events.base.Event;
import org.slf4j.Logger;
import org.slf4j.LoggerFactory;

import akka.NotUsed;
import akka.actor.ActorRef;
import akka.actor.Props;
import akka.event.EventStream;
import akka.event.Logging;
import akka.http.javadsl.model.HttpRequest;
import akka.http.javadsl.model.HttpResponse;
import akka.http.javadsl.model.ws.Message;
import akka.http.javadsl.model.ws.TextMessage;
import akka.http.javadsl.model.ws.UpgradeToWebSocket;
import akka.http.javadsl.server.Route;
import akka.japi.function.Function;
import akka.stream.Attributes;
import akka.stream.FlowShape;
import akka.stream.Graph;
import akka.stream.UniformFanInShape;
import akka.stream.UniformFanOutShape;
import akka.stream.javadsl.Flow;
import akka.stream.javadsl.GraphDSL;
import akka.stream.javadsl.Keep;
import akka.stream.javadsl.Merge;
import akka.stream.javadsl.Partition;
import akka.stream.javadsl.Sink;
import akka.stream.javadsl.Source;

/**
 * Builder for creating Akka HTTP routes for {@code /ws}.
 */
public final class WebsocketRoute {

    /**
     * The backend sends the protocol message above suffixed by ":ACK" when the subscription was created. E.g.: {@code
     * START-SEND-EVENTS:ACK}
     */
    private static final String PROTOCOL_CMD_ACK_SUFFIX = ":ACK";

    private static final String STREAMING_TYPE_WS = "WS";

    private static final Logger LOGGER = LoggerFactory.getLogger(WebsocketRoute.class);

    private final ActorRef streamingActor;
    private final WebSocketConfig webSocketConfig;
    private final EventStream eventStream;
<<<<<<< HEAD
    private final EventSniffer<Message> incomingMessageSniffer;
    private final EventSniffer<Message> outgoingMessageSniffer;
=======

    private final EventSniffer<String> incomingMessageSniffer;
    private final EventSniffer<String> outgoingMessageSniffer;
>>>>>>> df1f6d66

    private WebsocketRoute(final ActorRef streamingActor,
            final WebSocketConfig webSocketConfig,
            final EventStream eventStream,
<<<<<<< HEAD
            final EventSniffer<Message> incomingMessageSniffer,
            final EventSniffer<Message> outgoingMessageSniffer) {

=======
            final EventSniffer<String> incomingMessageSniffer,
            final EventSniffer<String> outgoingMessageSniffer) {
>>>>>>> df1f6d66
        this.streamingActor = streamingActor;
        this.webSocketConfig = webSocketConfig;
        this.eventStream = eventStream;
        this.incomingMessageSniffer = incomingMessageSniffer;
        this.outgoingMessageSniffer = outgoingMessageSniffer;
    }

    /**
     * Constructs the {@code /ws} route builder.
     *
     * @param streamingActor the {@link org.eclipse.ditto.services.gateway.streaming.actors.StreamingActor} reference.
     * @param webSocketConfig the configuration of the web socket enpoint.
     * @param eventStream eventStream used to publish events within the actor system
     */
    public WebsocketRoute(final ActorRef streamingActor, final WebSocketConfig webSocketConfig,
            final EventStream eventStream) {

        this(streamingActor, webSocketConfig, eventStream, EventSniffer.noOp(), EventSniffer.noOp());
    }

    /**
     * Create a copy of this object with message sniffers.
     *
     * @param incomingMessageSniffer sniffer of incoming messages.
     * @param outgoingMessageSniffer sniffer of outgoing messages.
     * @return a copy of this object with the message sniffers.
     */
    public WebsocketRoute withMessageSniffers(final EventSniffer<String> incomingMessageSniffer,
            final EventSniffer<String> outgoingMessageSniffer) {

        return new WebsocketRoute(streamingActor, webSocketConfig, eventStream, incomingMessageSniffer,
                outgoingMessageSniffer);
    }

    /**
     * Builds the {@code /ws} route.
     *
     * @return the {@code /ws} route.
     */
    public Route buildWebsocketRoute(final Integer version,
            final String correlationId,
            final AuthorizationContext connectionAuthContext,
            final DittoHeaders additionalHeaders,
            final ProtocolAdapter chosenProtocolAdapter) {

        return extractUpgradeToWebSocket(upgradeToWebSocket -> extractRequest(request ->
                complete(
                        createWebsocket(upgradeToWebSocket, version, correlationId, connectionAuthContext,
                                additionalHeaders, chosenProtocolAdapter, request)
                )
        ));
    }

    private HttpResponse createWebsocket(final UpgradeToWebSocket upgradeToWebSocket,
            final Integer version,
            final String connectionCorrelationId,
            final AuthorizationContext authContext,
            final DittoHeaders additionalHeaders,
            final ProtocolAdapter adapter,
            final HttpRequest request) {

        LogUtil.logWithCorrelationId(LOGGER, connectionCorrelationId, logger ->
                logger.info("Creating WebSocket for connection authContext: <{}>", authContext));

        final Flow<Message, DittoRuntimeException, NotUsed> incoming =
                createIncoming(version, connectionCorrelationId, authContext, additionalHeaders, adapter, request);
        final Flow<DittoRuntimeException, Message, NotUsed> outgoing =
                createOutgoing(connectionCorrelationId, adapter, request);

        return upgradeToWebSocket.handleMessagesWith(incoming.via(outgoing));
    }

    private Flow<Message, DittoRuntimeException, NotUsed> createIncoming(final Integer version,
            final String connectionCorrelationId,
            final AuthorizationContext connectionAuthContext,
            final DittoHeaders additionalHeaders,
            final ProtocolAdapter adapter,
            final HttpRequest request) {

        final Counter inCounter = DittoMetrics.counter("streaming_messages")
                .tag("type", "ws")
                .tag("direction", "in")
                .tag("session", connectionCorrelationId);

        final ProtocolMessageExtractor protocolMessageExtractor = new ProtocolMessageExtractor(connectionAuthContext,
                connectionCorrelationId);

        final Flow<Message, String, NotUsed> extractStringFromMessage = Flow.<Message>create()
                .via(Flow.fromFunction(msg -> {
                    inCounter.increment();
                    return msg;
                }))
                .filter(Message::isText)
                .map(Message::asTextMessage)
                .map(textMsg -> {
                    if (textMsg.isStrict()) {
                        return Source.single(textMsg.getStrictText());
                    } else {
                        return textMsg.getStreamedText();
                    }
                })
                .flatMapConcat(textMsg -> textMsg.<String>fold("", (str1, str2) -> str1 + str2))
                .via(incomingMessageSniffer.toAsyncFlow(request))
                .via(Flow.fromFunction(result -> {
                    LogUtil.logWithCorrelationId(LOGGER, connectionCorrelationId, logger ->
                            logger.debug("Received incoming WebSocket message: {}", result));
                    return result;
                }))
                .withAttributes(Attributes.createLogLevels(Logging.DebugLevel(), Logging.DebugLevel(),
                        Logging.WarningLevel()))
                .filter(strictText -> processProtocolMessage(protocolMessageExtractor, strictText));

        final Props commandSubscriberProps =
                CommandSubscriber.props(streamingActor, webSocketConfig.getSubscriberBackpressureQueueSize(),
                        eventStream);
        final Sink<Signal, ActorRef> commandSubscriber = Sink.actorSubscriber(commandSubscriberProps);

        final Flow<String, DittoRuntimeException, NotUsed> signalErrorFlow =
                buildSignalErrorFlow(commandSubscriber, version, connectionCorrelationId, connectionAuthContext,
                        additionalHeaders, adapter);

        return extractStringFromMessage.via(signalErrorFlow);
    }

    private boolean processProtocolMessage(final ProtocolMessageExtractor protocolMessageExtractor,
            final String protocolMessage) {

        final Object messageToTellStreamingActor = protocolMessageExtractor.apply(protocolMessage);
        if (messageToTellStreamingActor != null) {
            streamingActor.tell(messageToTellStreamingActor, null);
            return false;
        }
        // let all other messages pass:
        return true;
    }

    private Flow<DittoRuntimeException, Message, NotUsed> createOutgoing(final String connectionCorrelationId,
            final ProtocolAdapter adapter, final HttpRequest request) {

        final Counter outCounter = DittoMetrics.counter("streaming_messages")
                .tag("type", "ws")
                .tag("direction", "out")
                .tag("session", connectionCorrelationId);

        final Source<Jsonifiable.WithPredicate<JsonObject, JsonField>, NotUsed> eventAndResponseSource =
                Source.<Jsonifiable.WithPredicate<JsonObject, JsonField>>actorPublisher(
                        EventAndResponsePublisher.props(webSocketConfig.getPublisherBackpressureBufferSize()))
                        .mapMaterializedValue(actorRef -> {
                            streamingActor.tell(new Connect(actorRef, connectionCorrelationId, STREAMING_TYPE_WS),
                                    null);
                            return NotUsed.getInstance();
                        })
                        .map(this::publishResponsePublishedEvent);

        final Flow<DittoRuntimeException, Jsonifiable.WithPredicate<JsonObject, JsonField>, NotUsed> errorFlow =
                Flow.fromFunction(x -> x);

        final Flow<Jsonifiable.WithPredicate<JsonObject, JsonField>, Message, NotUsed> messageFlow =
                Flow.fromFunction(jsonifiableToString(adapter))
                        .via(Flow.fromFunction(result -> {
                            LogUtil.logWithCorrelationId(LOGGER, connectionCorrelationId, logger ->
                                    logger.debug("Sending outgoing WebSocket message: {}", result));
                            return result;
                        }))
                        .via(outgoingMessageSniffer.toAsyncFlow(request))
                        .<Message>map(TextMessage::create)
                        .via(Flow.fromFunction(msg -> {
                            outCounter.increment();
                            return msg;
                        }));

        return joinOutgoingFlows(eventAndResponseSource, errorFlow, messageFlow);
    }

    @SuppressWarnings("unchecked")
    private static <T> Flow<DittoRuntimeException, Message, NotUsed> joinOutgoingFlows(
            final Source<T, NotUsed> eventAndResponseSource,
            final Flow<DittoRuntimeException, T, NotUsed> errorFlow,
            final Flow<T, Message, NotUsed> messageFlow) {

        return Flow.fromGraph(GraphDSL.create3(eventAndResponseSource, errorFlow, messageFlow,
                (notUsed1, notUsed2, notUsed3) -> notUsed1,
                (builder, eventsAndResponses, errors, messages) -> {
                    final UniformFanInShape<T, T> merge = builder.add(Merge.<T>create(2));

                    builder.from(eventsAndResponses).toFanIn(merge);
                    builder.from(errors).toFanIn(merge);
                    builder.from(merge.out()).toInlet(messages.in());

                    return FlowShape.of(errors.in(), messages.out());
                }));
    }

    private Jsonifiable.WithPredicate<JsonObject, JsonField> publishResponsePublishedEvent(
            final Jsonifiable.WithPredicate<JsonObject, JsonField> jsonifiable) {

        if (jsonifiable instanceof CommandResponse || jsonifiable instanceof DittoRuntimeException) {
            // only create ResponsePublished for CommandResponses and DittoRuntimeExceptions
            // not for Events with the same correlation ID
            ((WithDittoHeaders) jsonifiable).getDittoHeaders()
                    .getCorrelationId()
                    .map(ResponsePublished::new)
                    .ifPresent(eventStream::publish);
        }
        return jsonifiable;
    }

    private static Flow<String, DittoRuntimeException, NotUsed> buildSignalErrorFlow(
            final Sink<Signal, ActorRef> commandSubscriber,
            final Integer version,
            final String connectionCorrelationId,
            final AuthorizationContext connectionAuthContext,
            final DittoHeaders additionalHeaders,
            final ProtocolAdapter adapter) {

        final Flow<String, Object, NotUsed> resultOrErrorFlow =
                Flow.fromFunction(cmdString -> {
                    try {
                        return buildSignal(cmdString, version, connectionCorrelationId, connectionAuthContext,
                                additionalHeaders, adapter);
                    } catch (final Throwable throwable) {
                        // This is a client error usually; log at level INFO without stack trace.
                        LOGGER.info("Error building signal from <{}>: <{}:{}>", cmdString,
                                throwable.getClass().getCanonicalName(), throwable.getMessage());
                        return throwable;
                    }
                });

        final Graph<UniformFanOutShape<Object, Object>, NotUsed> signalFilterGraph =
                Partition.create(2, message -> message instanceof Signal ? 0 : 1);

        final Flow<Object, DittoRuntimeException, NotUsed> castErrorFlow =
                Flow.fromFunction(x -> x instanceof DittoRuntimeException
                        ? (DittoRuntimeException) x
                        : x instanceof Throwable
                        ? GatewayInternalErrorException.newBuilder().cause((Throwable) x).build()
                        : GatewayInternalErrorException.newBuilder().build());

        final Sink<Object, NotUsed> signalSinkGraph =
                Flow.fromFunction(Signal.class::cast).toMat(commandSubscriber, Keep.none());

        return connectSignalErrorFlow(resultOrErrorFlow, signalFilterGraph, signalSinkGraph, castErrorFlow);
    }

    @SuppressWarnings("unchecked")
    private static Flow<String, DittoRuntimeException, NotUsed> connectSignalErrorFlow(
            final Flow<String, Object, NotUsed> resultOrErrorFlow,
            final Graph<UniformFanOutShape<Object, Object>, NotUsed> signalFilterGraph,
            final Sink<Object, NotUsed> signalSinkGraph,
            final Flow<Object, DittoRuntimeException, NotUsed> castErrorFlow) {

        return Flow.fromGraph(GraphDSL.create(signalSinkGraph, (builder, signalSink) -> {
            final FlowShape<String, Object> resultOrError = builder.add(resultOrErrorFlow);
            final UniformFanOutShape<Object, Object> signalFilter = builder.add(signalFilterGraph);
            final FlowShape<Object, DittoRuntimeException> castError = builder.add(castErrorFlow);

            builder.from(resultOrError.out()).toInlet(signalFilter.in());
            builder.from(signalFilter.out(0)).to(signalSink);
            builder.from(signalFilter.out(1)).toInlet(castError.in());

            return FlowShape.of(resultOrError.in(), castError.out());
        }));
    }

    private static Signal buildSignal(final String cmdString,
            final Integer version,
            final String connectionCorrelationId,
            final AuthorizationContext connectionAuthContext,
            final DittoHeaders additionalHeaders,
            final ProtocolAdapter adapter) {

        final JsonSchemaVersion jsonSchemaVersion = JsonSchemaVersion.forInt(version)
                .orElseThrow(() -> CommandNotSupportedException.newBuilder(version).build());

        // initial internal header values
        final DittoHeaders initialInternalHeaders = DittoHeaders.newBuilder()
                .schemaVersion(jsonSchemaVersion)
                .authorizationContext(connectionAuthContext)
                .correlationId(connectionCorrelationId) // for logging
                .origin(connectionCorrelationId)
                .build();

        if (cmdString.isEmpty()) {
            final RuntimeException cause = new IllegalArgumentException("Empty json.");
            throw new DittoJsonException(cause, initialInternalHeaders);
        }

        final JsonifiableAdaptable jsonifiableAdaptable = wrapJsonRuntimeException(cmdString,
                DittoHeaders.empty(), // unused
                (s, unused) -> ProtocolFactory.jsonifiableAdaptableFromJson(JsonFactory.newObject(s)));

        final Signal<? extends Signal> signal;
        try {
            signal = adapter.fromAdaptable(jsonifiableAdaptable);
        } catch (final DittoRuntimeException e) {
            throw e.setDittoHeaders(e.getDittoHeaders().toBuilder().origin(connectionCorrelationId).build());
        }

        final DittoHeadersBuilder internalHeadersBuilder = DittoHeaders.newBuilder();

        LogUtil.logWithCorrelationId(LOGGER, connectionCorrelationId, logger -> {
            logger.debug("WebSocket message has been converted to signal <{}>.", signal);
            final DittoHeaders signalHeaders = signal.getDittoHeaders();

            // add initial internal header values
            logger.trace("Adding initialInternalHeaders: <{}>.", initialInternalHeaders);
            internalHeadersBuilder.putHeaders(initialInternalHeaders);
            // add headers given by parent route first so that protocol message may override them
            logger.trace("Adding additionalHeaders: <{}>.", additionalHeaders);
            internalHeadersBuilder.putHeaders(additionalHeaders);
            // add any headers from protocol adapter to internal headers
            logger.trace("Adding signalHeaders: <{}>.", signalHeaders);
            internalHeadersBuilder.putHeaders(signalHeaders);
            // generate correlation ID if it is not set in protocol message
            if (!signalHeaders.getCorrelationId().isPresent()) {
                final String correlationId = UUID.randomUUID().toString();
                logger.trace("Adding generated correlationId: <{}>.", correlationId);
                internalHeadersBuilder.correlationId(correlationId);
            }
            logger.debug("Generated internalHeaders are: <{}>.", internalHeadersBuilder);
        });

        return signal.setDittoHeaders(internalHeadersBuilder.build());
    }

    private static Function<Jsonifiable.WithPredicate<JsonObject, JsonField>, String> jsonifiableToString(
            final ProtocolAdapter adapter) {
        return jsonifiable -> {
            if (jsonifiable instanceof StreamingAck) {
                return streamingAckToString((StreamingAck) jsonifiable);
            }

            final Adaptable adaptable;
            if (jsonifiable instanceof WithDittoHeaders
                    && ((WithDittoHeaders) jsonifiable).getDittoHeaders().getChannel().isPresent()) {
                // if channel was present in headers, use that one:
                final TopicPath.Channel channel =
                        TopicPath.Channel.forName(((WithDittoHeaders) jsonifiable).getDittoHeaders().getChannel().get())
                                .orElse(TopicPath.Channel.TWIN);
                adaptable = jsonifiableToAdaptable(jsonifiable, channel, adapter);
            } else if (jsonifiable instanceof Signal && isLiveSignal((Signal<?>) jsonifiable)) {
                adaptable = jsonifiableToAdaptable(jsonifiable, TopicPath.Channel.LIVE, adapter);
            } else {
                adaptable = jsonifiableToAdaptable(jsonifiable, TopicPath.Channel.TWIN, adapter);
            }

            final JsonifiableAdaptable jsonifiableAdaptable = ProtocolFactory.wrapAsJsonifiableAdaptable(adaptable);
            return jsonifiableAdaptable.toJsonString();
        };
    }

    private static String streamingAckToString(final StreamingAck streamingAck) {
        final StreamingType streamingType = streamingAck.getStreamingType();
        final boolean subscribed = streamingAck.isSubscribed();
        final String protocolMessage;
        switch (streamingType) {
            case EVENTS:
                protocolMessage = subscribed ? START_SEND_EVENTS.toString() : STOP_SEND_EVENTS.toString();
                break;
            case MESSAGES:
                protocolMessage = subscribed ? START_SEND_MESSAGES.toString() : STOP_SEND_MESSAGES.toString();
                break;
            case LIVE_COMMANDS:
                protocolMessage = subscribed ? START_SEND_LIVE_COMMANDS.toString() : STOP_SEND_LIVE_COMMANDS.toString();
                break;
            case LIVE_EVENTS:
                protocolMessage = subscribed ? START_SEND_LIVE_EVENTS.toString() : STOP_SEND_LIVE_EVENTS.toString();
                break;
            default:
                throw new IllegalArgumentException("Unknown streamingType: " + streamingType);
        }
        return protocolMessage + PROTOCOL_CMD_ACK_SUFFIX;
    }

    private static boolean isLiveSignal(final Signal<?> signal) {
        return signal.getDittoHeaders().getChannel().filter(TopicPath.Channel.LIVE.getName()::equals).isPresent();
    }

    private static Adaptable jsonifiableToAdaptable(final Jsonifiable.WithPredicate<JsonObject, JsonField> jsonifiable,
            final TopicPath.Channel channel, final ProtocolAdapter adapter) {
        final Adaptable adaptable;
        if (jsonifiable instanceof Command) {
            adaptable = adapter.toAdaptable((Command) jsonifiable, channel);
        } else if (jsonifiable instanceof Event) {
            adaptable = adapter.toAdaptable((Event) jsonifiable, channel);
        } else if (jsonifiable instanceof CommandResponse) {
            adaptable = adapter.toAdaptable((CommandResponse) jsonifiable, channel);
        } else if (jsonifiable instanceof DittoRuntimeException) {
            final DittoHeaders enhancedHeaders = ((DittoRuntimeException) jsonifiable).getDittoHeaders().toBuilder()
                    .channel(channel.getName())
                    .build();
            ThingErrorResponse errorResponse;
            try {
                errorResponse = ThingErrorResponse.of(MessageHeaders.of(enhancedHeaders).getThingId(),
                        (DittoRuntimeException) jsonifiable, enhancedHeaders);
            } catch (final IllegalStateException | IllegalArgumentException | DittoRuntimeException e) {
                // thrown if headers did not contain the thing ID:
                errorResponse = ThingErrorResponse.of((DittoRuntimeException) jsonifiable, enhancedHeaders);
            }
            adaptable = adapter.toAdaptable(errorResponse, channel);
        } else {
            throw new IllegalArgumentException("Jsonifiable was neither Command nor CommandResponse nor"
                    + " Event nor DittoRuntimeException: " + jsonifiable.getClass().getSimpleName());
        }
        return adaptable;
    }

}<|MERGE_RESOLUTION|>--- conflicted
+++ resolved
@@ -108,26 +108,15 @@
     private final ActorRef streamingActor;
     private final WebSocketConfig webSocketConfig;
     private final EventStream eventStream;
-<<<<<<< HEAD
-    private final EventSniffer<Message> incomingMessageSniffer;
-    private final EventSniffer<Message> outgoingMessageSniffer;
-=======
 
     private final EventSniffer<String> incomingMessageSniffer;
     private final EventSniffer<String> outgoingMessageSniffer;
->>>>>>> df1f6d66
 
     private WebsocketRoute(final ActorRef streamingActor,
             final WebSocketConfig webSocketConfig,
             final EventStream eventStream,
-<<<<<<< HEAD
-            final EventSniffer<Message> incomingMessageSniffer,
-            final EventSniffer<Message> outgoingMessageSniffer) {
-
-=======
             final EventSniffer<String> incomingMessageSniffer,
             final EventSniffer<String> outgoingMessageSniffer) {
->>>>>>> df1f6d66
         this.streamingActor = streamingActor;
         this.webSocketConfig = webSocketConfig;
         this.eventStream = eventStream;
