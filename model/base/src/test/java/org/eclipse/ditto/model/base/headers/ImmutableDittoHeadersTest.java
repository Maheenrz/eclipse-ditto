--- conflicted
+++ resolved
@@ -64,10 +64,7 @@
     private static final Collection<String> KNOWN_READ_SUBJECTS = Collections.singleton(KNOWN_READ_SUBJECT);
     private static final String KNOWN_CONTENT_TYPE = "application/json";
     private static final String KNOWN_ORIGIN = "knownOrigin";
-<<<<<<< HEAD
     private static final String KNOWN_REPLY_TARGET = "5";
-=======
->>>>>>> efe7be57
     private static final String KNOWN_MAPPER = "knownMapper";
 
     @Test
@@ -100,12 +97,8 @@
                 .ifNoneMatch(KNOWN_IF_NONE_MATCH)
                 .origin(KNOWN_ORIGIN)
                 .contentType(KNOWN_CONTENT_TYPE)
-<<<<<<< HEAD
                 .replyTarget(Integer.valueOf(KNOWN_REPLY_TARGET))
-                .mapper(KNOWN_MAPPER)
-=======
                 .inboundPayloadMapper(KNOWN_MAPPER)
->>>>>>> efe7be57
                 .build();
 
         assertThat(underTest).isEqualTo(expectedHeaderMap);
@@ -231,12 +224,8 @@
                 .set(DittoHeaderDefinition.ETAG.getKey(), KNOWN_ETAG.toString())
                 .set(DittoHeaderDefinition.ORIGIN.getKey(), KNOWN_ORIGIN)
                 .set(DittoHeaderDefinition.CONTENT_TYPE.getKey(), KNOWN_CONTENT_TYPE)
-<<<<<<< HEAD
                 .set(DittoHeaderDefinition.REPLY_TARGET.getKey(), Integer.parseInt(KNOWN_REPLY_TARGET))
-                .set(DittoHeaderDefinition.MAPPER.getKey(), KNOWN_MAPPER)
-=======
                 .set(DittoHeaderDefinition.INBOUND_PAYLOAD_MAPPER.getKey(), KNOWN_MAPPER)
->>>>>>> efe7be57
                 .build();
         final Map<String, String> allKnownHeaders = createMapContainingAllKnownHeaders();
 
@@ -395,12 +384,8 @@
         result.put(DittoHeaderDefinition.ETAG.getKey(), KNOWN_ETAG.toString());
         result.put(DittoHeaderDefinition.CONTENT_TYPE.getKey(), KNOWN_CONTENT_TYPE);
         result.put(DittoHeaderDefinition.ORIGIN.getKey(), KNOWN_ORIGIN);
-<<<<<<< HEAD
         result.put(DittoHeaderDefinition.REPLY_TARGET.getKey(), KNOWN_REPLY_TARGET);
-        result.put(DittoHeaderDefinition.MAPPER.getKey(), KNOWN_MAPPER);
-=======
         result.put(DittoHeaderDefinition.INBOUND_PAYLOAD_MAPPER.getKey(), KNOWN_MAPPER);
->>>>>>> efe7be57
 
         return result;
     }
