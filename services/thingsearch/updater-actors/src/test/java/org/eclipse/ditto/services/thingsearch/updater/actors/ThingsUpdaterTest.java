--- conflicted
+++ resolved
@@ -62,14 +62,9 @@
     private static final long KNOWN_REVISION = 7L;
     private static final DittoHeaders KNOWN_HEADERS =
             DittoHeaders.newBuilder().schemaVersion(JsonSchemaVersion.V_2).build();
-<<<<<<< HEAD
-    private static final String KNOWN_THING_ID = "namespace:aThing";
-    private static final String KNOWN_POLICY_ID = "namespace:aPolicy";
-    private static final Config TEST_CONFIG = ConfigFactory.load("test");
-=======
     private static final ThingId KNOWN_THING_ID = ThingId.of("namespace", "aThing");
     private static final PolicyId KNOWN_POLICY_ID = PolicyId.of("namespace", "aPolicy");
->>>>>>> cff8163a
+    private static final Config TEST_CONFIG = ConfigFactory.load("test");
 
     private ActorSystem actorSystem;
     private TestProbe shardMessageReceiver;
