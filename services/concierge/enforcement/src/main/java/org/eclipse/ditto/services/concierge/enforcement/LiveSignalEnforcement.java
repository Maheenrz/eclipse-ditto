--- conflicted
+++ resolved
@@ -28,11 +28,7 @@
 import org.eclipse.ditto.model.messages.MessageSendNotAllowedException;
 import org.eclipse.ditto.model.policies.PoliciesResourceType;
 import org.eclipse.ditto.model.policies.ResourceKey;
-<<<<<<< HEAD
-=======
 import org.eclipse.ditto.model.things.ThingId;
-import org.eclipse.ditto.protocoladapter.TopicPath;
->>>>>>> cff8163a
 import org.eclipse.ditto.protocoladapter.UnknownCommandException;
 import org.eclipse.ditto.services.models.concierge.pubsub.LiveSignalPub;
 import org.eclipse.ditto.services.models.concierge.streaming.StreamingType;
@@ -66,17 +62,11 @@
     private final Cache<String, ActorRef> responseReceivers;
     private final LiveSignalPub liveSignalPub;
 
-<<<<<<< HEAD
-    private LiveSignalEnforcement(final Contextual<Signal> context, final Cache<EntityId, Entry<EntityId>> thingIdCache,
-            final Cache<EntityId, Entry<Enforcer>> policyEnforcerCache,
-            final Cache<EntityId, Entry<Enforcer>> aclEnforcerCache,
-            final LiveSignalPub liveSignalPub) {
-=======
     private LiveSignalEnforcement(final Contextual<Signal> context,
             final Cache<EntityIdWithResourceType, Entry<EntityIdWithResourceType>> thingIdCache,
             final Cache<EntityIdWithResourceType, Entry<Enforcer>> policyEnforcerCache,
-            final Cache<EntityIdWithResourceType, Entry<Enforcer>> aclEnforcerCache) {
->>>>>>> cff8163a
+            final Cache<EntityIdWithResourceType, Entry<Enforcer>> aclEnforcerCache,
+            final LiveSignalPub liveSignalPub) {
 
         super(context);
         requireNonNull(thingIdCache);
@@ -93,16 +83,10 @@
      */
     public static final class Provider implements EnforcementProvider<Signal> {
 
-<<<<<<< HEAD
-        private final Cache<EntityId, Entry<EntityId>> thingIdCache;
-        private final Cache<EntityId, Entry<Enforcer>> policyEnforcerCache;
-        private final Cache<EntityId, Entry<Enforcer>> aclEnforcerCache;
-        private final LiveSignalPub liveSignalPub;
-=======
         private final Cache<EntityIdWithResourceType, Entry<EntityIdWithResourceType>> thingIdCache;
         private final Cache<EntityIdWithResourceType, Entry<Enforcer>> policyEnforcerCache;
         private final Cache<EntityIdWithResourceType, Entry<Enforcer>> aclEnforcerCache;
->>>>>>> cff8163a
+        private final LiveSignalPub liveSignalPub;
 
         /**
          * Constructor.
@@ -112,16 +96,10 @@
          * @param aclEnforcerCache the acl-enforcer cache.
          * @param liveSignalPub distributed-pub access for live signal publication
          */
-<<<<<<< HEAD
-        public Provider(final Cache<EntityId, Entry<EntityId>> thingIdCache,
-                final Cache<EntityId, Entry<Enforcer>> policyEnforcerCache,
-                final Cache<EntityId, Entry<Enforcer>> aclEnforcerCache,
-                final LiveSignalPub liveSignalPub) {
-=======
         public Provider(final Cache<EntityIdWithResourceType, Entry<EntityIdWithResourceType>> thingIdCache,
                 final Cache<EntityIdWithResourceType, Entry<Enforcer>> policyEnforcerCache,
-                final Cache<EntityIdWithResourceType, Entry<Enforcer>> aclEnforcerCache) {
->>>>>>> cff8163a
+                final Cache<EntityIdWithResourceType, Entry<Enforcer>> aclEnforcerCache,
+                final LiveSignalPub liveSignalPub) {
 
             this.thingIdCache = requireNonNull(thingIdCache);
             this.policyEnforcerCache = requireNonNull(policyEnforcerCache);
