/*
 * Copyright (c) 2019 Contributors to the Eclipse Foundation
 *
 * See the NOTICE file(s) distributed with this work for additional
 * information regarding copyright ownership.
 *
 * This program and the accompanying materials are made available under the
 * terms of the Eclipse Public License 2.0 which is available at
 * http://www.eclipse.org/legal/epl-2.0
 *
 * SPDX-License-Identifier: EPL-2.0
 */
package org.eclipse.ditto.services.connectivity.messaging.config;

import java.util.Objects;

import javax.annotation.Nullable;
import javax.annotation.concurrent.Immutable;

import org.eclipse.ditto.services.base.config.DittoServiceConfig;
import org.eclipse.ditto.services.base.config.http.HttpConfig;
import org.eclipse.ditto.services.base.config.limits.LimitsConfig;
import org.eclipse.ditto.services.connectivity.mapping.DefaultMappingConfig;
import org.eclipse.ditto.services.connectivity.mapping.MappingConfig;
import org.eclipse.ditto.services.utils.cluster.config.ClusterConfig;
import org.eclipse.ditto.services.utils.config.ScopedConfig;
import org.eclipse.ditto.services.utils.health.config.DefaultHealthCheckConfig;
import org.eclipse.ditto.services.utils.health.config.HealthCheckConfig;
import org.eclipse.ditto.services.utils.metrics.config.MetricsConfig;
import org.eclipse.ditto.services.utils.persistence.mongo.config.DefaultMongoDbConfig;
import org.eclipse.ditto.services.utils.persistence.mongo.config.MongoDbConfig;
import org.eclipse.ditto.services.utils.persistence.operations.DefaultPersistenceOperationsConfig;
import org.eclipse.ditto.services.utils.persistence.operations.PersistenceOperationsConfig;
import org.eclipse.ditto.services.utils.protocol.config.DefaultProtocolConfig;
import org.eclipse.ditto.services.utils.protocol.config.ProtocolConfig;

/**
 * This class is the implementation of {@link ConnectivityConfig} for Ditto's Connectivity service.
 */
@Immutable
public final class DittoConnectivityConfig implements ConnectivityConfig {

    private static final String CONFIG_PATH = "connectivity";

    private final DittoServiceConfig serviceSpecificConfig;
<<<<<<< HEAD
    private final DefaultMongoDbConfig mongoDbConfig;
    private final DefaultHealthCheckConfig healthCheckConfig;
    private final DefaultConnectionConfig connectionConfig;
    private final DefaultMappingConfig mappingConfig;
    private final DefaultReconnectConfig reconnectConfig;
    private final DefaultClientConfig clientConfig;
    private final DefaultProtocolConfig protocolConfig;
    private final MonitoringConfig monitoringConfig;
=======
    private final PersistenceOperationsConfig persistenceOperationsConfig;
    private final MongoDbConfig mongoDbConfig;
    private final HealthCheckConfig healthCheckConfig;
    private final ConnectionConfig connectionConfig;
    private final MappingConfig mappingConfig;
    private final ReconnectConfig reconnectConfig;
    private final ClientConfig clientConfig;
    private final ProtocolConfig protocolConfig;
>>>>>>> 3fe56f5f

    private DittoConnectivityConfig(final ScopedConfig dittoScopedConfig) {
        serviceSpecificConfig = DittoServiceConfig.of(dittoScopedConfig, CONFIG_PATH);
        persistenceOperationsConfig = DefaultPersistenceOperationsConfig.of(dittoScopedConfig);
        mongoDbConfig = DefaultMongoDbConfig.of(dittoScopedConfig);
        healthCheckConfig = DefaultHealthCheckConfig.of(dittoScopedConfig);
        protocolConfig = DefaultProtocolConfig.of(dittoScopedConfig);
        connectionConfig = DefaultConnectionConfig.of(serviceSpecificConfig);
        mappingConfig = DefaultMappingConfig.of(serviceSpecificConfig);
        reconnectConfig = DefaultReconnectConfig.of(serviceSpecificConfig);
        clientConfig = DefaultClientConfig.of(serviceSpecificConfig);
        monitoringConfig = DefaultMonitoringConfig.of(serviceSpecificConfig);
    }

    /**
     * Returns an instance of DittoConnectivityConfig based on the settings of the specified Config.
     *
     * @param dittoScopedConfig is supposed to provide the settings of the service config at the {@code "ditto"} config
     * path.
     * @return the instance.
     * @throws org.eclipse.ditto.services.utils.config.DittoConfigError if {@code config} is invalid.
     */
    public static DittoConnectivityConfig of(final ScopedConfig dittoScopedConfig) {
        return new DittoConnectivityConfig(dittoScopedConfig);
    }

    @Override
    public ConnectionConfig getConnectionConfig() {
        return connectionConfig;
    }

    @Override
    public MappingConfig getMappingConfig() {
        return mappingConfig;
    }

    @Override
    public ReconnectConfig getReconnectConfig() {
        return reconnectConfig;
    }

    @Override
    public ClientConfig getClientConfig() {
        return clientConfig;
    }

    @Override
    public ClusterConfig getClusterConfig() {
        return serviceSpecificConfig.getClusterConfig();
    }

    @Override
    public HealthCheckConfig getHealthCheckConfig() {
        return healthCheckConfig;
    }

    @Override
    public LimitsConfig getLimitsConfig() {
        return serviceSpecificConfig.getLimitsConfig();
    }

    @Override
    public HttpConfig getHttpConfig() {
        return serviceSpecificConfig.getHttpConfig();
    }

    @Override
    public MetricsConfig getMetricsConfig() {
        return serviceSpecificConfig.getMetricsConfig();
    }

    @Override
    public PersistenceOperationsConfig getPersistenceOperationsConfig() {
        return persistenceOperationsConfig;
    }

    @Override
    public MongoDbConfig getMongoDbConfig() {
        return mongoDbConfig;
    }

    @Override
    public ProtocolConfig getProtocolConfig() {
        return protocolConfig;
    }

    @Override
    public MonitoringConfig getMonitoringConfig() {
        return monitoringConfig;
    }

    @SuppressWarnings("OverlyComplexMethod")
    @Override
    public boolean equals(@Nullable final Object o) {
        if (this == o) {
            return true;
        }
        if (o == null || getClass() != o.getClass()) {
            return false;
        }
        final DittoConnectivityConfig that = (DittoConnectivityConfig) o;
        return Objects.equals(serviceSpecificConfig, that.serviceSpecificConfig) &&
                Objects.equals(persistenceOperationsConfig, that.persistenceOperationsConfig) &&
                Objects.equals(mongoDbConfig, that.mongoDbConfig) &&
                Objects.equals(healthCheckConfig, that.healthCheckConfig) &&
                Objects.equals(connectionConfig, that.connectionConfig) &&
                Objects.equals(mappingConfig, that.mappingConfig) &&
                Objects.equals(reconnectConfig, that.reconnectConfig) &&
                Objects.equals(clientConfig, that.clientConfig) &&
                Objects.equals(protocolConfig, that.protocolConfig) &&
                Objects.equals(monitoringConfig, that.monitoringConfig);
    }

    @Override
    public int hashCode() {
<<<<<<< HEAD
        return Objects.hash(serviceSpecificConfig, mongoDbConfig, healthCheckConfig, connectionConfig, mappingConfig,
                reconnectConfig, clientConfig, protocolConfig, monitoringConfig);
=======
        return Objects.hash(serviceSpecificConfig, persistenceOperationsConfig, mongoDbConfig, healthCheckConfig,
                connectionConfig, mappingConfig, reconnectConfig, clientConfig, protocolConfig);
>>>>>>> 3fe56f5f
    }

    @Override
    public String toString() {
        return getClass().getSimpleName() + " [" +
                "serviceSpecificConfig=" + serviceSpecificConfig +
                ", persistenceOperationsConfig=" + persistenceOperationsConfig +
                ", mongoDbConfig=" + mongoDbConfig +
                ", healthCheckConfig=" + healthCheckConfig +
                ", connectionConfig=" + connectionConfig +
                ", mappingConfig=" + mappingConfig +
                ", reconnectConfig=" + reconnectConfig +
                ", clientConfig=" + clientConfig +
                ", protocolConfig=" + protocolConfig +
                ", monitoringConfig=" + monitoringConfig +
                "]";
    }

}<|MERGE_RESOLUTION|>--- conflicted
+++ resolved
@@ -43,16 +43,6 @@
     private static final String CONFIG_PATH = "connectivity";
 
     private final DittoServiceConfig serviceSpecificConfig;
-<<<<<<< HEAD
-    private final DefaultMongoDbConfig mongoDbConfig;
-    private final DefaultHealthCheckConfig healthCheckConfig;
-    private final DefaultConnectionConfig connectionConfig;
-    private final DefaultMappingConfig mappingConfig;
-    private final DefaultReconnectConfig reconnectConfig;
-    private final DefaultClientConfig clientConfig;
-    private final DefaultProtocolConfig protocolConfig;
-    private final MonitoringConfig monitoringConfig;
-=======
     private final PersistenceOperationsConfig persistenceOperationsConfig;
     private final MongoDbConfig mongoDbConfig;
     private final HealthCheckConfig healthCheckConfig;
@@ -61,7 +51,7 @@
     private final ReconnectConfig reconnectConfig;
     private final ClientConfig clientConfig;
     private final ProtocolConfig protocolConfig;
->>>>>>> 3fe56f5f
+    private final MonitoringConfig monitoringConfig;
 
     private DittoConnectivityConfig(final ScopedConfig dittoScopedConfig) {
         serviceSpecificConfig = DittoServiceConfig.of(dittoScopedConfig, CONFIG_PATH);
@@ -177,13 +167,8 @@
 
     @Override
     public int hashCode() {
-<<<<<<< HEAD
-        return Objects.hash(serviceSpecificConfig, mongoDbConfig, healthCheckConfig, connectionConfig, mappingConfig,
-                reconnectConfig, clientConfig, protocolConfig, monitoringConfig);
-=======
         return Objects.hash(serviceSpecificConfig, persistenceOperationsConfig, mongoDbConfig, healthCheckConfig,
-                connectionConfig, mappingConfig, reconnectConfig, clientConfig, protocolConfig);
->>>>>>> 3fe56f5f
+                connectionConfig, mappingConfig, reconnectConfig, clientConfig, protocolConfig, monitoringConfig);
     }
 
     @Override
