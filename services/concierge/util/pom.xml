--- conflicted
+++ resolved
@@ -49,26 +49,6 @@
 
         <dependency>
             <groupId>org.eclipse.ditto</groupId>
-<<<<<<< HEAD
-            <artifactId>ditto-services-utils-persistence</artifactId>
-        </dependency>
-
-        <dependency>
-            <groupId>org.eclipse.ditto</groupId>
-            <artifactId>ditto-services-models-things</artifactId>
-        </dependency>
-        <dependency>
-            <groupId>org.eclipse.ditto</groupId>
-            <artifactId>ditto-services-models-policies</artifactId>
-        </dependency>
-        <dependency>
-            <groupId>org.eclipse.ditto</groupId>
-            <artifactId>ditto-services-models-thingsearch</artifactId>
-        </dependency>
-        <dependency>
-            <groupId>org.eclipse.ditto</groupId>
-=======
->>>>>>> 8591cf26
             <artifactId>ditto-services-models-concierge</artifactId>
         </dependency>
     </dependencies>
