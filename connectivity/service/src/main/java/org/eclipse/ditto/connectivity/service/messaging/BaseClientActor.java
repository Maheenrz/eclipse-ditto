--- conflicted
+++ resolved
@@ -214,12 +214,7 @@
     private int childActorCount = 0;
 
     protected BaseClientActor(final Connection connection,
-<<<<<<< HEAD
-            //TODO check if @Nullable can be removed
-            @Nullable final ActorRef proxyActor,
-=======
             final ActorRef proxyActor,
->>>>>>> 6d18d984
             final ActorRef connectionActor,
             final DittoHeaders dittoHeaders) {
 
