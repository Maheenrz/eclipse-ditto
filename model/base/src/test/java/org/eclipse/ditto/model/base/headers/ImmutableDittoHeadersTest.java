--- conflicted
+++ resolved
@@ -92,14 +92,11 @@
     private static final String KNOWN_REPLY_TARGET = "5";
     private static final String KNOWN_MAPPER = "knownMapper";
     private static final String KNOWN_ORIGINATOR = "known:originator";
-<<<<<<< HEAD
     private static final Duration KNOWN_TIMEOUT = Duration.ofSeconds(6);
     private static final AcknowledgementRequest KNOWN_ACK_REQUEST =
             AcknowledgementRequest.of(AcknowledgementLabel.of("ack-label-1"));
     private static final List<AcknowledgementRequest> KNOWN_ACK_REQUESTS = Lists.list(KNOWN_ACK_REQUEST);
-=======
     private static final String KNOWN_ENTITY_ID = "known:entityId";
->>>>>>> bc5cc1c7
 
     @Test
     public void assertImmutability() {
@@ -319,12 +316,9 @@
                 .set(DittoHeaderDefinition.REPLY_TARGET.getKey(), Integer.parseInt(KNOWN_REPLY_TARGET))
                 .set(DittoHeaderDefinition.INBOUND_PAYLOAD_MAPPER.getKey(), KNOWN_MAPPER)
                 .set(DittoHeaderDefinition.ORIGINATOR.getKey(), KNOWN_ORIGINATOR)
-<<<<<<< HEAD
                 .set(DittoHeaderDefinition.REQUESTED_ACKS.getKey(), ackRequestsToJsonArray(KNOWN_ACK_REQUESTS))
                 .set(DittoHeaderDefinition.TIMEOUT.getKey(), JsonValue.of(KNOWN_TIMEOUT.toMillis() + "ms"))
-=======
                 .set(DittoHeaderDefinition.ENTITY_ID.getKey(), KNOWN_ENTITY_ID)
->>>>>>> bc5cc1c7
                 .build();
         final Map<String, String> allKnownHeaders = createMapContainingAllKnownHeaders();
 
@@ -519,13 +513,10 @@
         result.put(DittoHeaderDefinition.REPLY_TARGET.getKey(), KNOWN_REPLY_TARGET);
         result.put(DittoHeaderDefinition.INBOUND_PAYLOAD_MAPPER.getKey(), KNOWN_MAPPER);
         result.put(DittoHeaderDefinition.ORIGINATOR.getKey(), KNOWN_ORIGINATOR);
-<<<<<<< HEAD
         result.put(DittoHeaderDefinition.REQUESTED_ACKS.getKey(),
                 ackRequestsToJsonArray(KNOWN_ACK_REQUESTS).toString());
         result.put(DittoHeaderDefinition.TIMEOUT.getKey(), KNOWN_TIMEOUT.toMillis() + "ms");
-=======
         result.put(DittoHeaderDefinition.ENTITY_ID.getKey(), KNOWN_ENTITY_ID);
->>>>>>> bc5cc1c7
 
         return result;
     }
