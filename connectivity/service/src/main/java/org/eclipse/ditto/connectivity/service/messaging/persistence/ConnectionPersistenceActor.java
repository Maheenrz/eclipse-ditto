/*
 * Copyright (c) 2017 Contributors to the Eclipse Foundation
 *
 * See the NOTICE file(s) distributed with this work for additional
 * information regarding copyright ownership.
 *
 * This program and the accompanying materials are made available under the
 * terms of the Eclipse Public License 2.0 which is available at
 * http://www.eclipse.org/legal/epl-2.0
 *
 * SPDX-License-Identifier: EPL-2.0
 */
package org.eclipse.ditto.connectivity.service.messaging.persistence;

import static org.eclipse.ditto.base.model.common.ConditionChecker.checkNotNull;
import static org.eclipse.ditto.connectivity.api.ConnectivityMessagingConstants.CLUSTER_ROLE;

import java.net.URI;
import java.net.URISyntaxException;
import java.text.MessageFormat;
import java.time.Duration;
import java.time.Instant;
import java.util.Collection;
import java.util.Collections;
import java.util.List;
import java.util.Optional;
import java.util.Random;
import java.util.Set;
import java.util.UUID;
import java.util.concurrent.CompletableFuture;
import java.util.concurrent.CompletionStage;
import java.util.concurrent.TimeUnit;
import java.util.function.BiFunction;
import java.util.function.Consumer;
import java.util.stream.Collectors;
import java.util.stream.Stream;
import java.util.stream.StreamSupport;

import javax.annotation.Nullable;
import javax.annotation.concurrent.Immutable;

import org.eclipse.ditto.base.model.exceptions.DittoRuntimeException;
import org.eclipse.ditto.base.model.exceptions.DittoRuntimeExceptionBuilder;
import org.eclipse.ditto.base.model.headers.DittoHeaders;
import org.eclipse.ditto.base.model.headers.WithDittoHeaders;
import org.eclipse.ditto.base.model.json.JsonSchemaVersion;
import org.eclipse.ditto.base.model.signals.SignalWithEntityId;
import org.eclipse.ditto.base.model.signals.commands.Command;
import org.eclipse.ditto.connectivity.api.BaseClientState;
import org.eclipse.ditto.connectivity.model.Connection;
import org.eclipse.ditto.connectivity.model.ConnectionId;
import org.eclipse.ditto.connectivity.model.ConnectionLifecycle;
import org.eclipse.ditto.connectivity.model.ConnectionMetrics;
import org.eclipse.ditto.connectivity.model.ConnectivityModelFactory;
import org.eclipse.ditto.connectivity.model.ConnectivityStatus;
import org.eclipse.ditto.connectivity.model.signals.commands.ConnectivityCommandInterceptor;
import org.eclipse.ditto.connectivity.model.signals.commands.exceptions.ConnectionFailedException;
import org.eclipse.ditto.connectivity.model.signals.commands.exceptions.ConnectionNotAccessibleException;
import org.eclipse.ditto.connectivity.model.signals.commands.modify.CheckConnectionLogsActive;
import org.eclipse.ditto.connectivity.model.signals.commands.modify.CloseConnection;
import org.eclipse.ditto.connectivity.model.signals.commands.modify.EnableConnectionLogs;
import org.eclipse.ditto.connectivity.model.signals.commands.modify.ModifyConnection;
import org.eclipse.ditto.connectivity.model.signals.commands.modify.OpenConnection;
import org.eclipse.ditto.connectivity.model.signals.commands.modify.TestConnection;
import org.eclipse.ditto.connectivity.model.signals.commands.modify.TestConnectionResponse;
import org.eclipse.ditto.connectivity.model.signals.commands.query.ConnectivityQueryCommand;
import org.eclipse.ditto.connectivity.model.signals.commands.query.RetrieveConnectionLogs;
import org.eclipse.ditto.connectivity.model.signals.commands.query.RetrieveConnectionLogsResponse;
import org.eclipse.ditto.connectivity.model.signals.commands.query.RetrieveConnectionMetrics;
import org.eclipse.ditto.connectivity.model.signals.commands.query.RetrieveConnectionMetricsResponse;
import org.eclipse.ditto.connectivity.model.signals.commands.query.RetrieveConnectionStatus;
import org.eclipse.ditto.connectivity.model.signals.commands.query.RetrieveConnectionStatusResponse;
import org.eclipse.ditto.connectivity.model.signals.events.ConnectionClosed;
import org.eclipse.ditto.connectivity.model.signals.events.ConnectionCreated;
import org.eclipse.ditto.connectivity.model.signals.events.ConnectionDeleted;
import org.eclipse.ditto.connectivity.model.signals.events.ConnectionModified;
import org.eclipse.ditto.connectivity.model.signals.events.ConnectionOpened;
import org.eclipse.ditto.connectivity.model.signals.events.ConnectivityEvent;
import org.eclipse.ditto.connectivity.service.config.ConnectionConfig;
import org.eclipse.ditto.connectivity.service.config.ConnectivityConfig;
import org.eclipse.ditto.connectivity.service.config.MonitoringConfig;
import org.eclipse.ditto.connectivity.service.config.MqttConfig;
import org.eclipse.ditto.connectivity.service.messaging.ClientActorPropsFactory;
import org.eclipse.ditto.connectivity.service.messaging.ClientActorRefs;
import org.eclipse.ditto.connectivity.service.messaging.amqp.AmqpValidator;
import org.eclipse.ditto.connectivity.service.messaging.httppush.HttpPushValidator;
import org.eclipse.ditto.connectivity.service.messaging.kafka.KafkaValidator;
import org.eclipse.ditto.connectivity.service.messaging.monitoring.logs.ConnectionLogger;
import org.eclipse.ditto.connectivity.service.messaging.monitoring.logs.ConnectionLoggerRegistry;
import org.eclipse.ditto.connectivity.service.messaging.monitoring.logs.InfoProviderFactory;
import org.eclipse.ditto.connectivity.service.messaging.monitoring.logs.RetrieveConnectionLogsAggregatorActor;
import org.eclipse.ditto.connectivity.service.messaging.monitoring.metrics.RetrieveConnectionMetricsAggregatorActor;
import org.eclipse.ditto.connectivity.service.messaging.monitoring.metrics.RetrieveConnectionStatusAggregatorActor;
import org.eclipse.ditto.connectivity.service.messaging.mqtt.Mqtt3Validator;
import org.eclipse.ditto.connectivity.service.messaging.mqtt.Mqtt5Validator;
import org.eclipse.ditto.connectivity.service.messaging.persistence.stages.ConnectionAction;
import org.eclipse.ditto.connectivity.service.messaging.persistence.stages.ConnectionState;
import org.eclipse.ditto.connectivity.service.messaging.persistence.stages.StagedCommand;
import org.eclipse.ditto.connectivity.service.messaging.persistence.strategies.commands.ConnectionCreatedStrategies;
import org.eclipse.ditto.connectivity.service.messaging.persistence.strategies.commands.ConnectionDeletedStrategies;
import org.eclipse.ditto.connectivity.service.messaging.persistence.strategies.events.ConnectionEventStrategies;
import org.eclipse.ditto.connectivity.service.messaging.rabbitmq.RabbitMQValidator;
import org.eclipse.ditto.connectivity.service.messaging.validation.CompoundConnectivityCommandInterceptor;
import org.eclipse.ditto.connectivity.service.messaging.validation.ConnectionValidator;
import org.eclipse.ditto.connectivity.service.messaging.validation.CustomConnectivityCommandInterceptorProvider;
import org.eclipse.ditto.connectivity.service.messaging.validation.DittoConnectivityCommandValidator;
import org.eclipse.ditto.connectivity.service.util.ConnectivityMdcEntryKey;
import org.eclipse.ditto.internal.utils.akka.PingCommand;
import org.eclipse.ditto.internal.utils.akka.logging.CommonMdcEntryKey;
import org.eclipse.ditto.internal.utils.akka.logging.DittoDiagnosticLoggingAdapter;
import org.eclipse.ditto.internal.utils.akka.logging.DittoLoggerFactory;
import org.eclipse.ditto.internal.utils.cluster.DistPubSubAccess;
import org.eclipse.ditto.internal.utils.config.InstanceIdentifierSupplier;
import org.eclipse.ditto.internal.utils.config.ScopedConfig;
import org.eclipse.ditto.internal.utils.metrics.DittoMetrics;
import org.eclipse.ditto.internal.utils.persistence.mongo.config.ActivityCheckConfig;
import org.eclipse.ditto.internal.utils.persistence.mongo.config.SnapshotConfig;
import org.eclipse.ditto.internal.utils.persistence.mongo.streaming.MongoReadJournal;
import org.eclipse.ditto.internal.utils.persistentactors.AbstractPersistenceActor;
import org.eclipse.ditto.internal.utils.persistentactors.EmptyEvent;
import org.eclipse.ditto.internal.utils.persistentactors.commands.CommandStrategy;
import org.eclipse.ditto.internal.utils.persistentactors.commands.DefaultContext;
import org.eclipse.ditto.internal.utils.persistentactors.events.EventStrategy;
import org.eclipse.ditto.json.JsonValue;
import org.eclipse.ditto.thingsearch.model.signals.commands.subscription.CreateSubscription;

import com.typesafe.config.Config;

import akka.actor.ActorRef;
import akka.actor.Props;
import akka.actor.Status;
import akka.actor.SupervisorStrategy;
import akka.actor.Terminated;
import akka.cluster.Cluster;
import akka.cluster.routing.ClusterRouterPool;
import akka.cluster.routing.ClusterRouterPoolSettings;
import akka.japi.pf.ReceiveBuilder;
import akka.pattern.Patterns;
import akka.persistence.RecoveryCompleted;
import akka.routing.Broadcast;
import akka.routing.ConsistentHashingPool;
import akka.routing.ConsistentHashingRouter;
import akka.routing.Pool;

/**
 * Handles {@code *Connection} commands and manages the persistence of connection. The actual connection handling to the
 * remote server is delegated to a child actor that uses a specific client (AMQP 1.0 or 0.9.1).
 */
public final class ConnectionPersistenceActor
        extends AbstractPersistenceActor<Command<?>, Connection, ConnectionId, ConnectionState,
        ConnectivityEvent<?>> {

    /**
     * Prefix to prepend to the connection ID to construct the persistence ID.
     */
    public static final String PERSISTENCE_ID_PREFIX = "connection:";

    /**
     * The ID of the journal plugin this persistence actor uses.
     */
    public static final String JOURNAL_PLUGIN_ID = "akka-contrib-mongodb-persistence-connection-journal";

    /**
     * The ID of the snapshot plugin this persistence actor uses.
     */
    public static final String SNAPSHOT_PLUGIN_ID = "akka-contrib-mongodb-persistence-connection-snapshots";

    private static final Duration DEFAULT_RETRIEVE_STATUS_TIMEOUT = Duration.ofMillis(500L);
    private static final Duration GRACE_PERIOD_NOT_RETRIEVING_CONNECTION_STATUS_AFTER_RECOVERY = Duration.ofSeconds(10);
    private static final Duration SELF_RETRIEVE_CONNECTION_STATUS_TIMEOUT = Duration.ofSeconds(30);

    // never retry, just escalate. ConnectionSupervisorActor will handle restarting this actor
    private static final SupervisorStrategy ESCALATE_ALWAYS_STRATEGY = OneForOneEscalateStrategy.escalateStrategy();

    private final Cluster cluster;
    private final ActorRef commandForwarderActor;
    private final ClientActorPropsFactory propsFactory;
    private final ActorRef pubSubMediator;
    private final boolean allClientActorsOnOneNode;
    private final ConnectionLoggerRegistry connectionLoggerRegistry;
    private final ConnectionLogger connectionLogger;
    private final Duration clientActorAskTimeout;
    private final Duration checkLoggingActiveInterval;
    private final Duration loggingEnabledDuration;
    private final ConnectivityConfig connectivityConfig;
    private final Config connectivityConfigOverwrites;
    private final ClientActorRefs clientActorRefs = ClientActorRefs.empty();
    private final ConnectionPriorityProvider connectionPriorityProvider;
    private final ConnectivityCommandInterceptor commandValidator;
    private int subscriptionCounter = 0;
    private Instant connectionClosedAt = Instant.now();
    @Nullable private Instant loggingEnabledUntil;
    @Nullable private ActorRef clientActorRouter;
    @Nullable private ActorRef clientActorRefsAggregationActor;
    @Nullable private Integer priority;
    @Nullable private Instant recoveredAt;

    private final UpdatedConnectionTester updatedConnectionTester;

    ConnectionPersistenceActor(final ConnectionId connectionId,
            final ActorRef commandForwarderActor,
            final ActorRef pubSubMediator,
            final Trilean allClientActorsOnOneNode,
            final Config connectivityConfigOverwrites) {

        super(connectionId, new ConnectionMongoSnapshotAdapter());

<<<<<<< HEAD
        final var actorSystem = getContext().getSystem();
        cluster = Cluster.get(actorSystem);
        this.commandForwarderActor = commandForwarderActor;
        propsFactory =
                ClientActorPropsFactory.get(actorSystem, ScopedConfig.dittoExtension(actorSystem.settings().config()));
=======
        this.updatedConnectionTester = UpdatedConnectionTester.getInstance(context().system());
        this.cluster = Cluster.get(getContext().getSystem());
        this.proxyActor = proxyActor;
        this.propsFactory = propsFactory;
>>>>>>> 44efc560
        this.pubSubMediator = pubSubMediator;
        this.connectivityConfigOverwrites = connectivityConfigOverwrites;
        connectivityConfig = getConnectivityConfigWithOverwrites(connectivityConfigOverwrites);
        commandValidator = getCommandValidator();
        final ConnectionConfig connectionConfig = connectivityConfig.getConnectionConfig();
        this.allClientActorsOnOneNode = allClientActorsOnOneNode.orElse(connectionConfig.areAllClientActorsOnOneNode());
        final Config dittoExtensionsConfig = ScopedConfig.dittoExtension(actorSystem.settings().config());
        connectionPriorityProvider = ConnectionPriorityProviderFactory.get(actorSystem, dittoExtensionsConfig)
                .newProvider(self(), log);
        clientActorAskTimeout = connectionConfig.getClientActorAskTimeout();
        final MonitoringConfig monitoringConfig = connectivityConfig.getMonitoringConfig();
        connectionLoggerRegistry = ConnectionLoggerRegistry.fromConfig(monitoringConfig.logger());
        connectionLogger = connectionLoggerRegistry.forConnection(connectionId);

        loggingEnabledDuration = monitoringConfig.logger().logDuration();
        checkLoggingActiveInterval = monitoringConfig.logger().loggingActiveCheckInterval();
        // Make duration fuzzy to avoid all connections getting updated at once.
        final Duration fuzzyPriorityUpdateInterval =
                makeFuzzy(connectivityConfig.getConnectionConfig().getPriorityUpdateInterval());
        startUpdatePriorityPeriodically(fuzzyPriorityUpdateInterval);
    }

    private ConnectivityConfig getConnectivityConfigWithOverwrites(final Config connectivityConfigOverwrites) {
        final Config defaultConfig = getContext().getSystem().settings().config();
        final Config withOverwrites = connectivityConfigOverwrites.withFallback(defaultConfig);

        return ConnectivityConfig.of(withOverwrites);
    }

    /**
     * Makes the duration fuzzy. By returning a duration which is something between 5% shorter or 5% longer.
     *
     * @param duration the duration to make fuzzy.
     * @return the fuzzy duration.
     */
    private static Duration makeFuzzy(final Duration duration) {
        final long millis = duration.toMillis();
        final double fuzzyFactor =
                new Random().doubles(0.95, 1.05).findAny().orElse(0.0);
        final double fuzzedMillis = millis * fuzzyFactor;
        return Duration.ofMillis((long) fuzzedMillis);
    }

    @Override
    protected DittoDiagnosticLoggingAdapter createLogger() {
        return DittoLoggerFactory.getDiagnosticLoggingAdapter(this)
                .withMdcEntry(ConnectivityMdcEntryKey.CONNECTION_ID.toString(), entityId);
    }

    /**
     * Creates Akka configuration object for this actor.
     *
     * @param connectionId the connection ID.
     * @param commandForwarderActor the actor used to send signals into the ditto cluster..
     * @param connectivityConfigOverwrites the overwrites for the connectivity config for the given connection.
     * @return the Akka configuration Props object.
     */
    public static Props props(final ConnectionId connectionId,
            final ActorRef commandForwarderActor,
            final ActorRef pubSubMediator,
            final Config connectivityConfigOverwrites
    ) {
        return Props.create(ConnectionPersistenceActor.class, connectionId, commandForwarderActor, pubSubMediator,
                Trilean.UNKNOWN, connectivityConfigOverwrites);
    }

    /**
     * Compute the length of the subscription ID prefix to identify the client actor owning a search session.
     *
     * @param clientCount the client count of the connection.
     * @return the length of the subscription prefix.
     */
    public static int getSubscriptionPrefixLength(final int clientCount) {
        return Integer.toHexString(clientCount).length();
    }

    @Override
    public String persistenceId() {
        return PERSISTENCE_ID_PREFIX + entityId;
    }

    @Override
    public String journalPluginId() {
        return JOURNAL_PLUGIN_ID;
    }

    @Override
    public String snapshotPluginId() {
        return SNAPSHOT_PLUGIN_ID;
    }

    @Override
    protected Class<?> getEventClass() {
        return ConnectivityEvent.class;
    }

    @Override
    protected CommandStrategy.Context<ConnectionState> getStrategyContext() {
        return DefaultContext.getInstance(
                ConnectionState.of(entityId, connectionLoggerRegistry, connectionLogger, commandValidator), log);
    }

    @Override
    protected ConnectionCreatedStrategies getCreatedStrategy() {
        return ConnectionCreatedStrategies.getInstance();
    }

    @Override
    protected ConnectionDeletedStrategies getDeletedStrategy() {
        return ConnectionDeletedStrategies.getInstance();
    }

    @Override
    protected EventStrategy<ConnectivityEvent<?>, Connection> getEventStrategy() {
        return ConnectionEventStrategies.getInstance();
    }

    @Override
    protected ActivityCheckConfig getActivityCheckConfig() {
        return connectivityConfig.getConnectionConfig().getActivityCheckConfig();
    }

    @Override
    protected SnapshotConfig getSnapshotConfig() {
        return connectivityConfig.getConnectionConfig().getSnapshotConfig();
    }

    @Override
    protected boolean entityExistsAsDeleted() {
        return entity != null &&
                entity.getLifecycle().orElse(ConnectionLifecycle.ACTIVE) == ConnectionLifecycle.DELETED;
    }

    @Override
    protected DittoRuntimeExceptionBuilder<?> newNotAccessibleExceptionBuilder() {
        return ConnectionNotAccessibleException.newBuilder(entityId);
    }

    @Override
    protected void publishEvent(final ConnectivityEvent<?> event) {
        if (event instanceof ConnectionDeleted) {
            pubSubMediator.tell(DistPubSubAccess.publish(ConnectionDeleted.TYPE, event), getSelf());
        } else if (event instanceof ConnectionCreated) {
            pubSubMediator.tell(DistPubSubAccess.publish(ConnectionCreated.TYPE, event), getSelf());
        }
        // no other events are emitted
    }

    @Override
    protected JsonSchemaVersion getEntitySchemaVersion(final Connection entity) {
        return entity.getImplementedSchemaVersion();
    }

    @Override
    protected boolean shouldSendResponse(final DittoHeaders dittoHeaders) {
        return dittoHeaders.isResponseRequired();
    }

    @Override
    protected boolean isEntityAlwaysAlive() {
        return isDesiredStateOpen();
    }

    @Override
    public void postStop() throws Exception {
        log.info("stopped connection <{}>", entityId);
        super.postStop();
    }

    @Override
    protected void recoveryCompleted(final RecoveryCompleted event) {
        log.info("Connection <{}> was recovered: {}", entityId, entity);
        recoveredAt = Instant.now();
        if (entity != null && entity.getLifecycle().isEmpty()) {
            entity = entity.toBuilder().lifecycle(ConnectionLifecycle.ACTIVE).build();
        }
        if (isDesiredStateOpen()) {
            log.debug("Opening connection <{}> after recovery.", entityId);
            restoreOpenConnection();
        }
        super.recoveryCompleted(event);
    }

    @Override
    protected ConnectivityEvent<?> modifyEventBeforePersist(final ConnectivityEvent<?> event) {
        final ConnectivityEvent<?> superEvent = super.modifyEventBeforePersist(event);
        final DittoHeaders headersWithJournalTags = superEvent.getDittoHeaders().toBuilder()
                .journalTags(journalTags(event))
                .build();
        return superEvent.setDittoHeaders(headersWithJournalTags);
    }

    private Set<String> journalTags() {
        final Collection<String> connectionTags = connectionTags();
        final Collection<String> activeConnectionTags = activeConnectionTags();
        return Stream.concat(connectionTags.stream(), activeConnectionTags.stream()).collect(Collectors.toSet());
    }

    private Set<String> journalTags(final ConnectivityEvent<?> event) {
        final Collection<String> connectionTags = connectionTags(event);
        final Collection<String> activeConnectionTags = activeConnectionTags(event);
        return Stream.concat(connectionTags.stream(), activeConnectionTags.stream()).collect(Collectors.toSet());
    }

    private Collection<String> connectionTags() {
        return Optional.ofNullable(entity)
                .map(Connection::getTags)
                .map(Collection::stream)
                .map(Stream::toList)
                .orElseGet(List::of);
    }

    private Collection<String> connectionTags(final ConnectivityEvent<?> event) {
        final Collection<String> connectionTags;
        if (event instanceof ConnectionCreated connectionCreated) {
            connectionTags = connectionCreated.getConnection().getTags();
        } else if (event instanceof ConnectionDeleted) {
            connectionTags = Set.of();
        } else {
            connectionTags = connectionTags();
        }
        return connectionTags;
    }

    private Collection<String> activeConnectionTags() {
        final Set<String> activeConnectionTags;
        if (isDesiredStateOpen()) {
            activeConnectionTags = Set.of(JOURNAL_TAG_ALWAYS_ALIVE,
                    MongoReadJournal.PRIORITY_TAG_PREFIX + Optional.ofNullable(priority).orElse(0));
        } else {
            activeConnectionTags = Set.of();
        }
        return activeConnectionTags;
    }

    private Collection<String> activeConnectionTags(final ConnectivityEvent<?> event) {
        final Set<String> activeConnectionTags;
        final ConnectivityStatus targetConnectionStatus;
        if (event instanceof ConnectionCreated connectionCreated) {
            targetConnectionStatus = connectionCreated.getConnection().getConnectionStatus();
        } else if (event instanceof ConnectionModified connectionModified) {
            targetConnectionStatus = connectionModified.getConnection().getConnectionStatus();
        } else if (event instanceof ConnectionDeleted) {
            targetConnectionStatus = ConnectivityStatus.CLOSED;
        } else if (event instanceof ConnectionOpened) {
            targetConnectionStatus = ConnectivityStatus.OPEN;
        } else if (event instanceof ConnectionClosed) {
            targetConnectionStatus = ConnectivityStatus.CLOSED;
        } else if (null != entity) {
            targetConnectionStatus = entity.getConnectionStatus();
        } else {
            targetConnectionStatus = ConnectivityStatus.UNKNOWN;
        }

        final var alwaysAlive = (targetConnectionStatus == ConnectivityStatus.OPEN);
        if (alwaysAlive) {
            activeConnectionTags = Set.of(JOURNAL_TAG_ALWAYS_ALIVE,
                    MongoReadJournal.PRIORITY_TAG_PREFIX + Optional.ofNullable(priority).orElse(0));
        } else {
            activeConnectionTags = Set.of();
        }
        return activeConnectionTags;
    }

    @Override
    protected void processPingCommand(final PingCommand ping) {

        super.processPingCommand(ping);
        final String journalTag = ping.getPayload()
                .filter(JsonValue::isString)
                .map(JsonValue::asString)
                .orElse(null);

        if (journalTag != null && journalTag.isEmpty() && isDesiredStateOpen()) {
            // persistence actor was sent a "ping" with empty journal tag:
            //  build in adding the "always-alive" tag here by persisting an "empty" event which is just tagged to be
            //  "always alive".  Stop persisting the empty event once every open connection has a tagged event, when
            // the persistence ping actor will have a non-empty journal tag configured.
            final EmptyEvent
                    emptyEvent = new EmptyEvent(EmptyEvent.EFFECT_ALWAYS_ALIVE, getRevisionNumber() + 1,
                    DittoHeaders.newBuilder()
                            .correlationId(ping.getCorrelationId().orElse(null))
                            .journalTags(journalTags())
                            .build());
            getSelf().tell(new PersistEmptyEvent(emptyEvent), ActorRef.noSender());
        }

        if (null != recoveredAt && recoveredAt.plus(GRACE_PERIOD_NOT_RETRIEVING_CONNECTION_STATUS_AFTER_RECOVERY)
                .isBefore(Instant.now())) {
            // only ask for connection status after initial recovery was completed + some grace period
            askSelfForRetrieveConnectionStatus(ping.getCorrelationId().orElse(null));
        }
    }

    private void askSelfForRetrieveConnectionStatus(@Nullable final CharSequence correlationId) {
        final var retrieveConnectionStatus = RetrieveConnectionStatus.of(entityId,
                DittoHeaders.newBuilder().correlationId(correlationId).build());
        Patterns.ask(getSelf(), retrieveConnectionStatus, SELF_RETRIEVE_CONNECTION_STATUS_TIMEOUT)
                .whenComplete((response, throwable) -> {
                    if (response instanceof RetrieveConnectionStatusResponse rcsResp) {
                        final ConnectivityStatus liveStatus = rcsResp.getLiveStatus();
                        final String connectionType = Optional.ofNullable(entity)
                                .map(Connection::getConnectionType).map(Object::toString).orElse("?");
                        DittoMetrics.counter("connection_live_status_reported")
                                .tag("connectionId", String.valueOf(entityId))
                                .tag("connectionType", connectionType)
                                .tag("status", liveStatus.getName())
                                .increment();
                        final DittoDiagnosticLoggingAdapter l = log
                                .withMdcEntries(
                                        ConnectivityMdcEntryKey.CONNECTION_ID, entityId,
                                        ConnectivityMdcEntryKey.CONNECTION_TYPE, connectionType,
                                        CommonMdcEntryKey.DITTO_LOG_TAG,
                                        "connection-live-status-" + liveStatus.getName()
                                )
                                .withCorrelationId(rcsResp);
                        final String template = "Calculated <{}> live ConnectionStatus: <{}>";
                        if (liveStatus == ConnectivityStatus.FAILED) {
                            l.error(template, liveStatus, rcsResp);
                        } else if (liveStatus == ConnectivityStatus.MISCONFIGURED) {
                            l.info(template, liveStatus, rcsResp);
                        } else {
                            l.info(template, liveStatus, rcsResp);
                        }
                    } else if (null != throwable) {
                        log.withCorrelationId(correlationId)
                                .warning("Received throwable while waiting for RetrieveConnectionStatusResponse: " +
                                        "<{}: {}>", throwable.getClass().getSimpleName(), throwable.getMessage());
                    } else if (null != response) {
                        log.withCorrelationId(correlationId)
                                .warning("Unknown response while waiting for RetrieveConnectionStatusResponse: " +
                                        "<{}: {}>", response.getClass().getSimpleName(), response);
                    }
                });
    }

    @Override
    public void onMutation(final Command<?> command, final ConnectivityEvent<?> event,
            final WithDittoHeaders response, final boolean becomeCreated, final boolean becomeDeleted) {
        if (command instanceof StagedCommand stagedCommand) {
            interpretStagedCommand(stagedCommand.withSenderUnlessDefined(getSender()));
        } else {
            super.onMutation(command, event, response, becomeCreated, becomeDeleted);
        }
    }

    @Override
    protected void checkForActivity(final CheckForActivity trigger) {
        if (isDesiredStateOpen()) {
            // stay in memory forever if desired state is open. check again later in case connection becomes closed.
            scheduleCheckForActivity(getActivityCheckConfig().getInactiveInterval());
        } else {
            super.checkForActivity(trigger);
        }
    }

    /**
     * Carry out the actions in a staged command. Synchronous actions are performed immediately followed by recursion
     * onto the next action. Asynchronous action are scheduled with the sending of the next staged command at the end.
     * Failures abort all asynchronous actions except OPEN_CONNECTION_IGNORE_ERRORS.
     *
     * @param command the staged command.
     */
    private void interpretStagedCommand(final StagedCommand command) {
        if (!command.hasNext()) {
            // execution complete
            return;
        }
        switch (command.nextAction()) {
            case TEST_CONNECTION:
                testConnection(command.next());
                break;
            case APPLY_EVENT:
                command.getEvent()
                        .ifPresentOrElse(event -> {
                                    entity = getEventStrategy().handle(event, entity, getRevisionNumber());
                                    interpretStagedCommand(command.next());
                                },
                                () -> log.error(
                                        "Failed to handle staged command because required event wasn't present: <{}>",
                                        command));
                break;
            case PERSIST_AND_APPLY_EVENT:
                command.getEvent().ifPresentOrElse(
                        event -> persistAndApplyEvent(event,
                                (unusedEvent, connection) -> interpretStagedCommand(command.next())),
                        () -> log.error("Failed to handle staged command because required event wasn't present: <{}>",
                                command));
                break;
            case SEND_RESPONSE:
                command.getSender().tell(command.getResponse(), getSelf());
                interpretStagedCommand(command.next());
                break;
            case PASSIVATE:
                // This actor will stop. Subsequent actions are ignored.
                log.debug("Passivating");
                try {
                    TimeUnit.MILLISECONDS.sleep(200);
                } catch (final InterruptedException e) {
                    Thread.currentThread().interrupt();
                    throw new IllegalStateException(e);
                }
                passivate();
                break;
            case OPEN_CONNECTION:
                openConnection(command.next(), false, false);
                break;
            case OPEN_CONNECTION_IGNORE_ERRORS:
                openConnection(command.next(), true, false);
                break;
            case CLOSE_CONNECTION:
                closeConnection(command.next());
                break;
            case STOP_CLIENT_ACTORS:
                stopClientActors();
                interpretStagedCommand(command.next());
                break;
            case BECOME_CREATED:
                becomeCreatedHandler();
                interpretStagedCommand(command.next());
                break;
            case BECOME_DELETED:
                becomeDeletedHandler();
                interpretStagedCommand(command.next());
                break;
            case UPDATE_SUBSCRIPTIONS:
                prepareForSignalForwarding(command.next());
                break;
            case BROADCAST_TO_CLIENT_ACTORS_IF_STARTED:
                broadcastToClientActorsIfStarted(command.getCommand(), getSelf());
                interpretStagedCommand(command.next());
                break;
            case RETRIEVE_CONNECTION_LOGS:
                retrieveConnectionLogs((RetrieveConnectionLogs) command.getCommand(), command.getSender());
                interpretStagedCommand(command.next());
                break;
            case RETRIEVE_CONNECTION_STATUS:
                retrieveConnectionStatus((RetrieveConnectionStatus) command.getCommand(), command.getSender());
                interpretStagedCommand(command.next());
                break;
            case RETRIEVE_CONNECTION_METRICS:
                retrieveConnectionMetrics((RetrieveConnectionMetrics) command.getCommand(), command.getSender());
                interpretStagedCommand(command.next());
                break;
            case ENABLE_LOGGING:
                loggingEnabled();
                interpretStagedCommand(command.next());
                break;
            case DISABLE_LOGGING:
                loggingDisabled();
                interpretStagedCommand(command.next());
                break;
            default:
                log.error("Failed to handle staged command: <{}>", command);
        }
    }

    @Override
    protected Receive matchAnyAfterInitialization() {
        return ReceiveBuilder.create()
<<<<<<< HEAD
                // CreateSubscription is a ThingSearchCommand, but it is created in InboundDispatchingSink from an
                // adaptable and directly sent to this actor:
=======
                .match(RetryOpenConnection.class, this::retryOpenConnectionWithAdaptedEntity)
>>>>>>> 44efc560
                .match(CreateSubscription.class, this::startThingSearchSession)
                .matchEquals(Control.CHECK_LOGGING_ACTIVE, this::checkLoggingEnabled)
                .matchEquals(Control.TRIGGER_UPDATE_PRIORITY, this::triggerUpdatePriority)
                .match(UpdatePriority.class, this::updatePriority)

                // maintain client actor refs
                .match(ClientActorRefs.class, this::syncClientActorRefs)
                .match(ActorRef.class, this::addClientActor)
                .match(Terminated.class, this::removeClientActor)
                .build()
                .orElse(super.matchAnyAfterInitialization());
    }

    @Override
    protected void becomeDeletedHandler() {
        cancelPeriodicPriorityUpdate();
        super.becomeDeletedHandler();
    }

    /**
     * Route search commands according to subscription ID prefix. This is necessary so that for connections with
     * client count > 1, all commands related to 1 search session are routed to the same client actor. This is achieved
     * by using a prefix of fixed length of subscription IDs as the hash key of search commands. The length of the
     * prefix depends on the client count configured in the connection; it is 1 for connections with client count <= 15.
     * <p>
     * For the search protocol, all incoming messages are commands (ThingSearchCommand) and all outgoing messages are
     * events (SubscriptionEvent).
     * <p>
     * Message path for incoming search commands:
     * <pre>
     * ConsumerActor -> MessageMappingProcessorActor -> ConnectionPersistenceActor -> ClientActor -> SubscriptionManager
     * </pre>
     * Message path for outgoing search events:
     * <pre>
     * SubscriptionActor -> MessageMappingProcessorActor -> PublisherActor
     * </pre>
     *
     * @param command the command to route.
     */
    private void startThingSearchSession(final CreateSubscription command) {
        if (clientActorRouter == null) {
            logDroppedSignal(command, command.getType(), "Client actor not ready.");
            return;
        }
        if (entity == null) {
            logDroppedSignal(command, command.getType(), "No Connection configuration available.");
            return;
        }
        log.debug("Forwarding <{}> to client actors.", command);
        // compute the next prefix according to subscriptionCounter and the currently configured client actor count
        // ignore any "prefix" field from the command
        augmentWithPrefixAndForward(command, entity.getClientCount(), clientActorRouter);
    }

    private void augmentWithPrefixAndForward(final CreateSubscription createSubscription,
            final int clientCount,
            final ActorRef clientActorRouter) {

        subscriptionCounter = (subscriptionCounter + 1) % Math.max(1, clientCount);
        final var prefix = getPrefix(getSubscriptionPrefixLength(clientCount), subscriptionCounter);
        final var receiver = clientActorRefs.get(subscriptionCounter);
        final var commandWithPrefix = createSubscription.setPrefix(prefix);
        if (clientCount == 1) {
            clientActorRouter.tell(consistentHashableEnvelope(commandWithPrefix, prefix), ActorRef.noSender());
        } else if (receiver.isPresent()) {
            receiver.get().tell(commandWithPrefix, ActorRef.noSender());
        } else {
            logDroppedSignal(createSubscription, createSubscription.getType(), "Client actor not ready.");
        }
    }

    private static String getPrefix(final int prefixLength, final int subscriptionCounter) {
        final var prefixPattern = MessageFormat.format("%0{0,number}X", prefixLength);
        return String.format(prefixPattern, subscriptionCounter);
    }

    private void checkLoggingEnabled(final Control message) {
        final CheckConnectionLogsActive checkLoggingActive = CheckConnectionLogsActive.of(entityId, Instant.now());
        broadcastToClientActorsIfStarted(checkLoggingActive, getSelf());
    }

    private void triggerUpdatePriority(final Control message) {
        if (entity != null) {
            final String correlationId = UUID.randomUUID().toString();
            connectionPriorityProvider.getPriorityFor(entityId, correlationId)
                    .whenComplete((desiredPriority, error) -> {
                        if (error != null) {
                            log.withCorrelationId(correlationId)
                                    .warning("Got error when trying to get the desired priority for connection <{}>.",
                                            entityId);
                        } else {
                            final DittoHeaders headers = DittoHeaders.newBuilder().correlationId(correlationId).build();
                            self().tell(new UpdatePriority(desiredPriority, headers), ActorRef.noSender());
                        }
                    });
        }
    }

    private void updatePriority(final UpdatePriority updatePriority) {
        final Integer desiredPriority = updatePriority.getDesiredPriority();
        if (!desiredPriority.equals(priority)) {
            log.withCorrelationId(updatePriority)
                    .info("Updating priority of connection <{}> from <{}> to <{}>", entityId, priority,
                            desiredPriority);
            priority = desiredPriority;
            final DittoHeaders headersWithJournalTags =
                    updatePriority.getDittoHeaders().toBuilder().journalTags(journalTags()).build();
            final EmptyEvent emptyEvent = new EmptyEvent(EmptyEvent.EFFECT_PRIORITY_UPDATE, getRevisionNumber() + 1,
                    headersWithJournalTags);
            getSelf().tell(new PersistEmptyEvent(emptyEvent), ActorRef.noSender());
        }
    }

    private void prepareForSignalForwarding(final StagedCommand command) {
        if (isDesiredStateOpen()) {
            startEnabledLoggingChecker();
            updateLoggingIfEnabled();
        }
        interpretStagedCommand(command);
    }

    private void testConnection(final StagedCommand command) {
        final ActorRef origin = command.getSender();
        final ActorRef self = getSelf();
        final DittoHeaders headersWithDryRun = command.getDittoHeaders()
                .toBuilder()
                .dryRun(true)
                .build();
        final TestConnection testConnection = (TestConnection) command.getCommand().setDittoHeaders(headersWithDryRun);

        if (clientActorRouter != null) {
            // client actor is already running, so either another TestConnection command is currently executed or the
            // connection has been created in the meantime. In either case reject the new TestConnection command to
            // prevent strange behavior.
            origin.tell(TestConnectionResponse.alreadyCreated(entityId, command.getDittoHeaders()), self);
        } else {
            // no need to start more than 1 client for tests
            // set connection status to CLOSED so that client actors will not try to connect on startup
            setConnectionStatusClosedForTestConnection();
            startAndAskClientActors(testConnection, 1)
                    .thenAccept(response -> self.tell(
                            command.withResponse(TestConnectionResponse.success(testConnection.getEntityId(),
                                    response.toString(), command.getDittoHeaders())),
                            ActorRef.noSender()))
                    .exceptionally(error -> {
                        self.tell(
                                command.withResponse(
                                        toDittoRuntimeException(error, entityId, command.getDittoHeaders())),
                                ActorRef.noSender());

                        return null;
                    });
        }
    }

    private void setConnectionStatusClosedForTestConnection() {
        if (entity != null) {
            entity = entity.toBuilder().connectionStatus(ConnectivityStatus.CLOSED).build();
        }
    }

    private void openConnection(final StagedCommand command, final boolean ignoreErrors, final boolean retry) {
        final OpenConnection openConnection = OpenConnection.of(entityId, command.getDittoHeaders());
        final Consumer<Object> successConsumer = response -> getSelf().tell(command, ActorRef.noSender());
        startAndAskClientActors(openConnection, getClientCount())
                .thenAccept(successConsumer)
                .exceptionally(error -> {
                    if (retry) {
                        self().tell(new RetryOpenConnection(openConnection, error, ignoreErrors, command.getSender()),
                                ActorRef.noSender());
                    } else {
                        handleOpenConnectionError(error, ignoreErrors, command.getSender());
                    }
                    return null;
                });
    }

    private void handleOpenConnectionError(final RetryOpenConnection retryOpenConnection) {
        handleOpenConnectionError(retryOpenConnection.error,
                retryOpenConnection.ignoreErrors,
                retryOpenConnection.sender);
    }

    private void handleOpenConnectionError(final Throwable error, final boolean ignoreErrors, final ActorRef sender) {
        if (ignoreErrors) {
            // log the exception and proceed
            handleException("open-connection", sender, error, false);
            getSelf().tell(error, ActorRef.noSender());
        } else {
            handleException("open-connection", sender, error);
        }
    }

    private record RetryOpenConnection(OpenConnection openConnection, Throwable error, boolean ignoreErrors,
                                       ActorRef sender) {}

    private void closeConnection(final StagedCommand command) {
        final CloseConnection closeConnection = CloseConnection.of(entityId, command.getDittoHeaders());
        broadcastToClientActorsIfStarted(closeConnection)
                .thenAccept(response -> getSelf().tell(command, ActorRef.noSender()))
                .exceptionally(error -> {
                    // stop client actors anyway --- the closed status is already persisted.
                    stopClientActors();
                    handleException("disconnect", command.getSender(), error);
                    return null;
                });
    }

    private void logDroppedSignal(final WithDittoHeaders withDittoHeaders, final String type, final String reason) {
        log.withCorrelationId(withDittoHeaders).debug("Signal ({}) dropped: {}", type, reason);
    }

    private void retrieveConnectionLogs(final RetrieveConnectionLogs command, final ActorRef sender) {
        updateLoggingIfEnabled();
        broadcastCommandWithDifferentSender(command,
                (existingConnection, timeout) -> RetrieveConnectionLogsAggregatorActor.props(
                        existingConnection, sender, command.getDittoHeaders(), timeout,
                        connectivityConfig.getMonitoringConfig().logger().maxLogSizeInBytes()),
                () -> respondWithEmptyLogs(command, sender));
    }

    private boolean isLoggingEnabled() {
        return loggingEnabledUntil != null && Instant.now().isBefore(loggingEnabledUntil);
    }

    private void loggingEnabled() {
        // start check logging scheduler
        startEnabledLoggingChecker();
        loggingEnabledUntil = Instant.now().plus(loggingEnabledDuration);
    }

    private void updateLoggingIfEnabled() {
        if (isLoggingEnabled()) {
            loggingEnabledUntil = Instant.now().plus(loggingEnabledDuration);
            broadcastToClientActorsIfStarted(EnableConnectionLogs.of(entityId, DittoHeaders.empty()),
                    ActorRef.noSender());
        }
    }

    private void loggingDisabled() {
        loggingEnabledUntil = null;
        cancelEnabledLoggingChecker();
    }

    private void cancelEnabledLoggingChecker() {
        timers().cancel(Control.CHECK_LOGGING_ACTIVE);
    }

    private void startEnabledLoggingChecker() {
        timers().startTimerWithFixedDelay(Control.CHECK_LOGGING_ACTIVE, Control.CHECK_LOGGING_ACTIVE,
                checkLoggingActiveInterval);
    }

    private void startUpdatePriorityPeriodically(final Duration priorityUpdateInterval) {
        log.info("Schedule update of priority periodically in an interval of <{}>", priorityUpdateInterval);
        timers().startTimerWithFixedDelay(Control.TRIGGER_UPDATE_PRIORITY, Control.TRIGGER_UPDATE_PRIORITY,
                priorityUpdateInterval);
    }

    private void cancelPeriodicPriorityUpdate() {
        timers().cancel(Control.TRIGGER_UPDATE_PRIORITY);
    }

    private void respondWithEmptyLogs(final WithDittoHeaders command, final ActorRef origin) {
        log.debug("ClientActor not started, responding with empty connection logs.");
        final RetrieveConnectionLogsResponse logsResponse = RetrieveConnectionLogsResponse.of(
                entityId,
                Collections.emptyList(),
                null,
                null,
                command.getDittoHeaders()
        );
        origin.tell(logsResponse, getSelf());
    }

    private CompletionStage<Object> startAndAskClientActors(final SignalWithEntityId<?> cmd, final int clientCount) {
        startClientActorsIfRequired(clientCount, cmd.getDittoHeaders());
        final Object msg = consistentHashableEnvelope(cmd, cmd.getEntityId().toString());

        return processClientAskResult(Patterns.ask(clientActorRouter, msg, clientActorAskTimeout));
    }

    private static Object consistentHashableEnvelope(final Object message, final String hashKey) {
        return new ConsistentHashingRouter.ConsistentHashableEnvelope(message, hashKey);
    }

    private void broadcastToClientActorsIfStarted(final Command<?> cmd, final ActorRef sender) {
        if (clientActorRouter != null && entity != null) {
            clientActorRouter.tell(new Broadcast(cmd), sender);
        }
    }

    /*
     * NOT thread-safe.
     */
    private CompletionStage<Object> broadcastToClientActorsIfStarted(final Command<?> cmd) {
        if (clientActorRouter != null && entity != null) {
            // wrap in Broadcast message because these management messages must be delivered to each client actor
            final Broadcast broadcast = new Broadcast(cmd);

            return processClientAskResult(Patterns.ask(clientActorRouter, broadcast, clientActorAskTimeout));
        } else {
            return CompletableFuture.completedFuture(null);
        }
    }

    private void broadcastCommandWithDifferentSender(final ConnectivityQueryCommand<?> command,
            final BiFunction<Connection, Duration, Props> senderPropsForConnectionWithTimeout,
            final Runnable onClientActorNotStarted) {
        if (clientActorRouter != null && entity != null) {
            // timeout before sending the (partial) response
            final Duration timeout = extractTimeoutFromCommand(command.getDittoHeaders());
            final ActorRef aggregator =
                    getContext().actorOf(senderPropsForConnectionWithTimeout.apply(entity, timeout));

            // forward command to all client actors with aggregator as sender
            clientActorRouter.tell(new Broadcast(command), aggregator);
        } else {
            onClientActorNotStarted.run();
        }
    }

    private void forwardToClientActors(final Props aggregatorProps, final Command<?> cmd,
            final Runnable onClientActorNotStarted) {
        if (clientActorRouter != null && entity != null) {
            final ActorRef metricsAggregator = getContext().actorOf(aggregatorProps);

            // forward command to all client actors with aggregator as sender
            clientActorRouter.tell(new Broadcast(cmd), metricsAggregator);
        } else {
            onClientActorNotStarted.run();
        }
    }

    /*
     * Thread-safe because Actor.getSelf() is thread-safe.
     */
    private void handleException(final String action, @Nullable final ActorRef origin, final Throwable exception) {
        handleException(action, origin, exception, true);
    }

    private void handleException(final String action,
            @Nullable final ActorRef origin,
            final Throwable error,
            final boolean sendExceptionResponse) {

        final DittoRuntimeException dre = toDittoRuntimeException(error, entityId, DittoHeaders.empty());

        if (sendExceptionResponse && origin != null) {
            origin.tell(dre, getSelf());
        }
        connectionLogger.failure(InfoProviderFactory.forHeaders(dre.getDittoHeaders()),
                "Operation {0} failed due to {1}", action, dre.getMessage());
        log.warning("Operation <{}> on connection <{}> failed due to {}: {}.", action, entityId,
                dre.getClass().getSimpleName(), dre.getMessage());

    }


    private void retrieveConnectionStatus(final RetrieveConnectionStatus command, final ActorRef sender) {
        checkNotNull(entity, "Connection");
        // timeout before sending the (partial) response
        final Duration timeout = extractTimeoutFromCommand(command.getDittoHeaders());
        final long availableConnectivityInstances =
                StreamSupport.stream(cluster.state().getMembers().spliterator(), false)
                        .filter(member -> member.getRoles().contains(CLUSTER_ROLE))
                        .count();
        final Props props = RetrieveConnectionStatusAggregatorActor.props(entity, sender,
                command.getDittoHeaders(), timeout, availableConnectivityInstances);
        forwardToClientActors(props, command, () -> respondWithEmptyStatus(command, sender));
    }

    private static Duration extractTimeoutFromCommand(final DittoHeaders headers) {
        return Duration.ofMillis(
                (long) (headers.getTimeout().orElse(DEFAULT_RETRIEVE_STATUS_TIMEOUT).toMillis() * 0.75)
        );
    }

    private void retrieveConnectionMetrics(final RetrieveConnectionMetrics command, final ActorRef sender) {
        broadcastCommandWithDifferentSender(command,
                (existingConnection, timeout) -> RetrieveConnectionMetricsAggregatorActor.props(
                        existingConnection, sender, command.getDittoHeaders(), timeout),
                () -> respondWithEmptyMetrics(command, sender));
    }

    private void respondWithEmptyMetrics(final WithDittoHeaders command, final ActorRef origin) {
        log.debug("ClientActor not started, responding with empty connection metrics with status closed.");
        final ConnectionMetrics metrics =
                ConnectivityModelFactory.newConnectionMetrics(
                        ConnectivityModelFactory.newAddressMetric(Collections.emptySet()),
                        ConnectivityModelFactory.newAddressMetric(Collections.emptySet())
                );
        final RetrieveConnectionMetricsResponse metricsResponse =
                RetrieveConnectionMetricsResponse.getBuilder(entityId, command.getDittoHeaders())
                        .connectionMetrics(metrics)
                        .sourceMetrics(ConnectivityModelFactory.emptySourceMetrics())
                        .targetMetrics(ConnectivityModelFactory.emptyTargetMetrics())
                        .build();
        origin.tell(metricsResponse, getSelf());
    }

    private void respondWithEmptyStatus(final WithDittoHeaders command, final ActorRef origin) {
        log.debug("ClientActor not started, responding with empty connection status with status closed.");

        final RetrieveConnectionStatusResponse statusResponse =
                RetrieveConnectionStatusResponse.closedResponse(entityId,
                        InstanceIdentifierSupplier.getInstance().get(),
                        connectionClosedAt == null ? Instant.EPOCH : connectionClosedAt,
                        ConnectivityStatus.CLOSED,
                        "[" + BaseClientState.DISCONNECTED + "] connection is closed",
                        command.getDittoHeaders());
        origin.tell(statusResponse, getSelf());
    }

    @Override
    public SupervisorStrategy supervisorStrategy() {
        return ESCALATE_ALWAYS_STRATEGY;
    }

    private void startClientActorsIfRequired(final int clientCount, final DittoHeaders dittoHeaders) {
        if (entity != null && clientActorRouter == null && clientCount > 0) {
            log.info("Starting ClientActor for connection <{}> with <{}> clients.", entityId, clientCount);
            final Props props = propsFactory.getActorPropsForType(entity, commandForwarderActor, getSelf(),
                    getContext().getSystem(), dittoHeaders, connectivityConfigOverwrites);
            final ClusterRouterPoolSettings clusterRouterPoolSettings =
                    new ClusterRouterPoolSettings(clientCount, clientActorsPerNode(clientCount), true,
                            Set.of(CLUSTER_ROLE));
            final ConnectionConfig connectionConfig = connectivityConfig.getConnectionConfig();
            final Pool pool = new ConsistentHashingPool(clientCount)
                    .withSupervisorStrategy(OneForOneEscalateStrategy.withRetries(
                            connectionConfig.getClientActorRestartsBeforeEscalation()));
            final Props clusterRouterPoolProps =
                    new ClusterRouterPool(pool, clusterRouterPoolSettings).props(props);

            // start client actor without name so it does not conflict with its previous incarnation
            final var routerPool = getContext().actorOf(clusterRouterPoolProps);
            clientActorRouter = routerPool;
            if (clientCount > 1) {
                clientActorRefsAggregationActor = getContext().actorOf(
                        ClientActorRefsAggregationActor.props(clientCount, getSelf(), routerPool,
                                connectivityConfig.getClientConfig().getClientActorRefsNotificationDelay(),
                                clientActorAskTimeout));
            }
            updateLoggingIfEnabled();
        } else if (clientActorRouter != null) {
            log.debug("ClientActor already started.");
        } else {
            log.error(new IllegalStateException(), "Trying to start client actor without a connection");
        }
    }

    private int clientActorsPerNode(final int clientCount) {
        return allClientActorsOnOneNode ? clientCount : 1;
    }

    private int getClientCount() {
        return entity == null ? 0 : entity.getClientCount();
    }

    private void stopClientActors() {
        clientActorRefs.clear();
        if (clientActorRefsAggregationActor != null) {
            stopChildActor(clientActorRefsAggregationActor);
            clientActorRefsAggregationActor = null;
        }
        if (clientActorRouter != null) {
            connectionClosedAt = Instant.now();
            log.debug("Stopping the client actor.");
            stopChildActor(clientActorRouter);
            clientActorRouter = null;
        }
    }

    private void addClientActor(final ActorRef newClientActor) {
        getContext().watch(newClientActor);
        clientActorRefs.add(newClientActor);
        final List<ActorRef> otherClientActors = clientActorRefs.getOtherActors(newClientActor);
        otherClientActors.forEach(otherClientActor -> {
            otherClientActor.tell(newClientActor, ActorRef.noSender());
            newClientActor.tell(otherClientActor, ActorRef.noSender());
        });
    }

    private void syncClientActorRefs(final ClientActorRefs clientActorRefs) {
        if (clientActorRouter != null) {
            clientActorRouter.tell(new Broadcast(clientActorRefs), ActorRef.noSender());
        }
    }

    private void removeClientActor(final Terminated terminated) {
        clientActorRefs.remove(terminated.getActor());
    }

    private void stopChildActor(final ActorRef actor) {
        log.debug("Stopping child actor <{}>.", actor.path());
        getContext().stop(actor);
    }

    private boolean isDesiredStateOpen() {
        return entity != null &&
                !entity.hasLifecycle(ConnectionLifecycle.DELETED) &&
                entity.getConnectionStatus() == ConnectivityStatus.OPEN;
    }

    private void restoreOpenConnection() {
        final OpenConnection connect = OpenConnection.of(entityId, DittoHeaders.empty());
        final ConnectionOpened connectionOpened =
                ConnectionOpened.of(entityId, getRevisionNumber(), Instant.now(), DittoHeaders.empty(), null);
        final StagedCommand stagedCommand = StagedCommand.of(connect, connectionOpened, connect,
                Collections.singletonList(ConnectionAction.UPDATE_SUBSCRIPTIONS));
        openConnection(stagedCommand, false, true);
    }

    private void retryOpenConnectionWithAdaptedEntity(final RetryOpenConnection retryOpenConnection) {
        stopClientActors();
        if (entity != null) {
            final Optional<String> passwordOptional = entity.getPassword(false);
            if (passwordOptional.isPresent()) {
                final String oldUri = entity.getUri();
                final URI uri;
                try {
                    uri = new URI(oldUri);
                } catch (URISyntaxException e) {
                    throw new RuntimeException(e);
                }
                final var oldUserNameAndPassword = uri.getRawUserInfo();
                final var newUserNameAndPassword =
                        entity.getUsername(false).orElseThrow() + ":" + passwordOptional.orElseThrow();
                final var newUri = entity.getUri().replace(oldUserNameAndPassword, newUserNameAndPassword);
                if (newUri.equals(oldUri)) {
                    handleOpenConnectionError(retryOpenConnection.error,
                            retryOpenConnection.ignoreErrors,
                            retryOpenConnection.sender);
                } else {
                    final var connectionWithSingleEncodedPassword = entity.toBuilder()
                            .uri(newUri)
                            .build();
                    final DittoHeaders dittoHeaders = retryOpenConnection.openConnection.getDittoHeaders();
                    updatedConnectionTester.testConnection(connectionWithSingleEncodedPassword, dittoHeaders)
                            .thenAccept(optionalResponse -> {
                                if (optionalResponse.isPresent()) {
                                    final var response = optionalResponse.get();
                                    if (response.getHttpStatus().isSuccess()) {
                                        log.info("Adjusting encoding of connection with ID: {}. The connection URI " +
                                                        "will now be single encoded.",
                                                connectionWithSingleEncodedPassword.getId());
                                        final var modifyConnection =
                                                ModifyConnection.of(connectionWithSingleEncodedPassword,
                                                        response.getDittoHeaders());
                                        self().tell(modifyConnection, ActorRef.noSender());
                                    } else {
                                        handleOpenConnectionError(retryOpenConnection);
                                    }
                                } else {
                                    handleOpenConnectionError(retryOpenConnection);
                                }


                            })
                            .exceptionally(error -> {
                                handleOpenConnectionError(retryOpenConnection.error, retryOpenConnection.ignoreErrors,
                                        retryOpenConnection.sender);
                                return null;
                            });
                }
            }
        } else {
            log.warning("Could not retry open connection because entity is null");
        }
    }

    private ConnectivityCommandInterceptor getCommandValidator() {

        final var actorSystem = getContext().getSystem();
        final MqttConfig mqttConfig = connectivityConfig.getConnectionConfig().getMqttConfig();
        final ConnectionValidator connectionValidator =
                ConnectionValidator.of(actorSystem.log(),
                        connectivityConfig,
                        RabbitMQValidator.newInstance(),
                        AmqpValidator.newInstance(),
                        Mqtt3Validator.newInstance(mqttConfig),
                        Mqtt5Validator.newInstance(mqttConfig),
                        KafkaValidator.getInstance(connectivityConfig.getConnectionConfig().doubleDecodingEnabled()),
                        HttpPushValidator.newInstance(connectivityConfig.getConnectionConfig().getHttpPushConfig()));

        final DittoConnectivityCommandValidator dittoCommandValidator =
                new DittoConnectivityCommandValidator(propsFactory, commandForwarderActor, getSelf(),
                        connectionValidator,
                        actorSystem);

        final Config dittoExtensionsConfig = ScopedConfig.dittoExtension(actorSystem.settings().config());
        final var customCommandValidator =
                CustomConnectivityCommandInterceptorProvider.get(actorSystem, dittoExtensionsConfig)
                        .getCommandInterceptor();
        return new CompoundConnectivityCommandInterceptor(dittoCommandValidator, customCommandValidator);
    }

    private static DittoRuntimeException toDittoRuntimeException(final Throwable error, final ConnectionId id,
            final DittoHeaders headers) {

        return DittoRuntimeException.asDittoRuntimeException(error,
                cause -> ConnectionFailedException.newBuilder(id)
                        .description(cause.getMessage())
                        .cause(cause)
                        .dittoHeaders(headers)
                        .build());
    }

    private static CompletionStage<Object> processClientAskResult(final CompletionStage<Object> askResultFuture) {
        return askResultFuture.thenCompose(response -> {
            if (response instanceof Status.Failure failure) {
                return CompletableFuture.failedStage(failure.cause());
            } else if (response instanceof DittoRuntimeException dittoRuntimeException) {
                return CompletableFuture.failedStage(dittoRuntimeException);
            } else {
                return CompletableFuture.completedFuture(response);
            }
        });
    }

    /**
     * Message that will be sent by scheduler.
     */
    enum Control {

        /**
         * Indicates a check if logging is still enabled for this connection.
         */
        CHECK_LOGGING_ACTIVE,

        /**
         * Indicates the priority of the connection should get updated
         */
        TRIGGER_UPDATE_PRIORITY
    }

    /**
     * Local message this actor may sent to itself in order to update the priority of the connection.
     */
    @Immutable
    static final class UpdatePriority implements WithDittoHeaders {

        private final Integer desiredPriority;
        private final DittoHeaders dittoHeaders;

        public UpdatePriority(final Integer desiredPriority, final DittoHeaders dittoHeaders) {
            this.desiredPriority = desiredPriority;
            this.dittoHeaders = dittoHeaders;
        }

        Integer getDesiredPriority() {
            return desiredPriority;
        }

        @Override
        public String toString() {
            return getClass().getSimpleName() + " [" +
                    "desiredPriority=" + desiredPriority +
                    ", dittoHeaders=" + dittoHeaders +
                    "]";
        }

        @Override
        public DittoHeaders getDittoHeaders() {
            return dittoHeaders;
        }

    }

}<|MERGE_RESOLUTION|>--- conflicted
+++ resolved
@@ -205,18 +205,12 @@
 
         super(connectionId, new ConnectionMongoSnapshotAdapter());
 
-<<<<<<< HEAD
+        this.updatedConnectionTester = UpdatedConnectionTester.getInstance(context().system());
         final var actorSystem = getContext().getSystem();
         cluster = Cluster.get(actorSystem);
         this.commandForwarderActor = commandForwarderActor;
         propsFactory =
                 ClientActorPropsFactory.get(actorSystem, ScopedConfig.dittoExtension(actorSystem.settings().config()));
-=======
-        this.updatedConnectionTester = UpdatedConnectionTester.getInstance(context().system());
-        this.cluster = Cluster.get(getContext().getSystem());
-        this.proxyActor = proxyActor;
-        this.propsFactory = propsFactory;
->>>>>>> 44efc560
         this.pubSubMediator = pubSubMediator;
         this.connectivityConfigOverwrites = connectivityConfigOverwrites;
         connectivityConfig = getConnectivityConfigWithOverwrites(connectivityConfigOverwrites);
@@ -677,12 +671,9 @@
     @Override
     protected Receive matchAnyAfterInitialization() {
         return ReceiveBuilder.create()
-<<<<<<< HEAD
+                .match(RetryOpenConnection.class, this::retryOpenConnectionWithAdaptedEntity)
                 // CreateSubscription is a ThingSearchCommand, but it is created in InboundDispatchingSink from an
                 // adaptable and directly sent to this actor:
-=======
-                .match(RetryOpenConnection.class, this::retryOpenConnectionWithAdaptedEntity)
->>>>>>> 44efc560
                 .match(CreateSubscription.class, this::startThingSearchSession)
                 .matchEquals(Control.CHECK_LOGGING_ACTIVE, this::checkLoggingEnabled)
                 .matchEquals(Control.TRIGGER_UPDATE_PRIORITY, this::triggerUpdatePriority)
