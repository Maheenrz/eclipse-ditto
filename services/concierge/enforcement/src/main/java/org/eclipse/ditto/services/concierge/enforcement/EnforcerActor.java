/*
 * Copyright (c) 2017 Contributors to the Eclipse Foundation
 *
 * See the NOTICE file(s) distributed with this work for additional
 * information regarding copyright ownership.
 *
 * This program and the accompanying materials are made available under the
 * terms of the Eclipse Public License 2.0 which is available at
 * http://www.eclipse.org/legal/epl-2.0
 *
 * SPDX-License-Identifier: EPL-2.0
 */
package org.eclipse.ditto.services.concierge.enforcement;

import java.time.Duration;
import java.util.ArrayList;
import java.util.Optional;
import java.util.Set;
import java.util.concurrent.CompletionStage;
import java.util.function.Function;

import javax.annotation.Nullable;

import org.eclipse.ditto.model.base.headers.WithDittoHeaders;
import org.eclipse.ditto.model.enforcers.Enforcer;
import org.eclipse.ditto.services.utils.akka.LogUtil;
import org.eclipse.ditto.services.utils.cache.Cache;
import org.eclipse.ditto.services.utils.cache.EntityId;
import org.eclipse.ditto.services.utils.cache.entry.Entry;

import akka.Done;
import akka.NotUsed;
import akka.actor.ActorRef;
import akka.actor.Props;
import akka.stream.FlowShape;
import akka.stream.Graph;
import akka.stream.javadsl.Broadcast;
import akka.stream.javadsl.Flow;
import akka.stream.javadsl.GraphDSL;
import akka.stream.javadsl.Merge;
import akka.stream.javadsl.Sink;

/**
 * Actor to authorize signals by enforcing policies or ACLs on signals.
 */
public final class EnforcerActor extends AbstractEnforcerActor {

    /**
     * The name of this actor in the actorSystem.
     */
    public static final String ACTOR_NAME = "enforcer";

    private final Flow<Contextual<WithDittoHeaders>, Contextual<WithDittoHeaders>, NotUsed> handler;
    private final Sink<Contextual<WithDittoHeaders>, CompletionStage<Done>> sink;

<<<<<<< HEAD
    @SuppressWarnings("unused")
    private EnforcerActor(final ActorRef pubSubMediator, final ActorRef conciergeForwarder,
            final Executor enforcerExecutor,
=======
    private EnforcerActor(final ActorRef pubSubMediator,
            final Set<EnforcementProvider<?>> enforcementProviders,
            final ActorRef conciergeForwarder,
>>>>>>> df1f6d66
            final Duration askTimeout,
            final int bufferSize,
            final int parallelism,
            @Nullable final Function<WithDittoHeaders, CompletionStage<WithDittoHeaders>> preEnforcer,
            @Nullable final Cache<EntityId, Entry<EntityId>> thingIdCache,
            @Nullable final Cache<EntityId, Entry<Enforcer>> aclEnforcerCache,
            @Nullable final Cache<EntityId, Entry<Enforcer>> policyEnforcerCache) {

        super(pubSubMediator, conciergeForwarder, askTimeout, bufferSize, parallelism,
                thingIdCache, aclEnforcerCache, policyEnforcerCache);

        handler = assembleHandler(enforcementProviders, preEnforcer);
        sink = assembleSink();
    }

    /**
     * Creates Akka configuration object Props for this enforcer actor.
     *
     * @param pubSubMediator Akka pub sub mediator.
     * @param enforcementProviders a set of {@link EnforcementProvider}s.
     * @param askTimeout the ask timeout duration: the duration to wait for entity shard regions.
     * @param conciergeForwarder an actorRef to concierge forwarder.
     * @param preEnforcer a function executed before actual enforcement, may be {@code null}.
     * @param bufferSize the buffer size used for the Source queue.
     * @param parallelism parallelism to use for processing messages in parallel.
     * @param thingIdCache the cache for Thing IDs to either ACL or Policy ID.
     * @param aclEnforcerCache the ACL cache.
     * @param policyEnforcerCache the Policy cache.
     * @return the Akka configuration Props object.
     */
    public static Props props(final ActorRef pubSubMediator,
            final Set<EnforcementProvider<?>> enforcementProviders,
            final Duration askTimeout,
            final ActorRef conciergeForwarder,
            final int bufferSize,
            final int parallelism,
            @Nullable final Function<WithDittoHeaders, CompletionStage<WithDittoHeaders>> preEnforcer,
            @Nullable final Cache<EntityId, Entry<EntityId>> thingIdCache,
            @Nullable final Cache<EntityId, Entry<Enforcer>> aclEnforcerCache,
            @Nullable final Cache<EntityId, Entry<Enforcer>> policyEnforcerCache) {

<<<<<<< HEAD
        // create the sink exactly once per props and share it across all actors to not waste memory
        final Flow<Contextual<WithDittoHeaders>, Contextual<WithDittoHeaders>, NotUsed> messageHandler =
                assembleHandler(enforcementProviders, preEnforcer);

        return Props.create(EnforcerActor.class, pubSubMediator, conciergeForwarder, enforcerExecutor, askTimeout,
                messageHandler, bufferSize, parallelism, thingIdCache, aclEnforcerCache, policyEnforcerCache);
=======
        return Props.create(EnforcerActor.class, () ->
                new EnforcerActor(pubSubMediator, enforcementProviders, conciergeForwarder, askTimeout,
                        bufferSize, parallelism, preEnforcer, thingIdCache, aclEnforcerCache, policyEnforcerCache));
>>>>>>> df1f6d66
    }

    /**
     * Creates Akka configuration object Props for this EnforcerActor. Caution: The actor does not terminate itself
     * after a period of inactivity.
     *
     * @param pubSubMediator Akka pub sub mediator.
     * @param enforcementProviders a set of {@link EnforcementProvider}s.
     * @param askTimeout the ask timeout duration: the duration to wait for entity shard regions.
     * @param conciergeForwarder an actorRef to concierge forwarder.
     * @param bufferSize the buffer size used for the Source queue.
     * @param parallelism parallelism to use for processing messages in parallel.
     * @param thingIdCache the cache for Thing IDs to either ACL or Policy ID.
     * @param aclEnforcerCache the ACL cache.
     * @param policyEnforcerCache the Policy cache.
     * @return the Akka configuration Props object.
     */
    public static Props props(final ActorRef pubSubMediator,
            final Set<EnforcementProvider<?>> enforcementProviders,
            final Duration askTimeout,
            final ActorRef conciergeForwarder,
            final int bufferSize,
            final int parallelism,
            @Nullable final Cache<EntityId, Entry<EntityId>> thingIdCache,
            @Nullable final Cache<EntityId, Entry<Enforcer>> aclEnforcerCache,
            @Nullable final Cache<EntityId, Entry<Enforcer>> policyEnforcerCache) {

        return props(pubSubMediator, enforcementProviders, askTimeout, conciergeForwarder,
                bufferSize, parallelism, null, thingIdCache, aclEnforcerCache, policyEnforcerCache);
    }

    @Override
    protected Flow<Contextual<WithDittoHeaders>, Contextual<WithDittoHeaders>, NotUsed> processMessageFlow() {
        return handler;
    }

    @Override
    protected Sink<Contextual<WithDittoHeaders>, ?> processedMessageSink() {
        return sink;
    }

    /**
     * Create the flow that defines the behavior of this enforcer actor by enhancing the passed in {@link Contextual}
     * e.g. with a message and receiver which in the end (in the {@link #assembleSink()}) are processed.
     *
     * @param enforcementProviders a set of {@link EnforcementProvider}s.
     * @param preEnforcer a function executed before actual enforcement, may be {@code null}.
     * @return a handler as {@link Flow} of {@link Contextual} messages.
     */
    private Flow<Contextual<WithDittoHeaders>, Contextual<WithDittoHeaders>, NotUsed> assembleHandler(
            final Set<EnforcementProvider<?>> enforcementProviders,
            @Nullable final Function<WithDittoHeaders, CompletionStage<WithDittoHeaders>> preEnforcer) {

        final Graph<FlowShape<Contextual<WithDittoHeaders>, Contextual<WithDittoHeaders>>, NotUsed> preEnforcerFlow =
                Optional.ofNullable(preEnforcer)
                        .map(PreEnforcer::fromFunctionWithContext)
                        .orElseGet(Flow::create);


        final Graph<FlowShape<Contextual<WithDittoHeaders>, Contextual<WithDittoHeaders>>, NotUsed> enforcerFlow = GraphDSL.create(
                Broadcast.<Contextual<WithDittoHeaders>>create(enforcementProviders.size()),
                Merge.<Contextual<WithDittoHeaders>>create(enforcementProviders.size(), true),
                (notUsed1, notUsed2) -> notUsed1,
                (builder, bcast, merge) -> {

                    final ArrayList<EnforcementProvider<?>> providers = new ArrayList<>(enforcementProviders);
                    for (int i=0; i<providers.size(); i++) {
                        builder.from(bcast.out(i))
                                .via(builder.add(providers.get(i).toContextualFlow()))
                                .toInlet(merge.in(i));
                    }

                    return FlowShape.of(bcast.in(), merge.out());
                });

        return Flow.<Contextual<WithDittoHeaders>>create()
                .via(preEnforcerFlow)
                .via(enforcerFlow);
    }

    /**
     * Create the sink that defines the outcome of this enforcer actor's stream.
     *
     * @return the Sink receiving the enriched {@link Contextual} to finally process.
     */
    private Sink<Contextual<WithDittoHeaders>, CompletionStage<Done>> assembleSink() {
        return Sink.foreach(theContextual -> {
            LogUtil.enhanceLogWithCorrelationId(log, theContextual.getMessage());
            final Optional<ActorRef> receiverOpt = theContextual.getReceiver();
            if (receiverOpt.isPresent()) {
                final ActorRef receiver = receiverOpt.get();
                final Object wrappedMsg = theContextual.getReceiverWrapperFunction().apply(theContextual.getMessage());
                log.debug("About to send contextual message <{}> to receiver: <{}>", wrappedMsg, receiver);
                receiver.tell(wrappedMsg, theContextual.getSender());
            } else {
                log.debug("No receiver found in Contextual - as a result just ignoring it: <{}>", theContextual);
            }
        });
    }
}<|MERGE_RESOLUTION|>--- conflicted
+++ resolved
@@ -53,15 +53,10 @@
     private final Flow<Contextual<WithDittoHeaders>, Contextual<WithDittoHeaders>, NotUsed> handler;
     private final Sink<Contextual<WithDittoHeaders>, CompletionStage<Done>> sink;
 
-<<<<<<< HEAD
     @SuppressWarnings("unused")
-    private EnforcerActor(final ActorRef pubSubMediator, final ActorRef conciergeForwarder,
-            final Executor enforcerExecutor,
-=======
     private EnforcerActor(final ActorRef pubSubMediator,
             final Set<EnforcementProvider<?>> enforcementProviders,
             final ActorRef conciergeForwarder,
->>>>>>> df1f6d66
             final Duration askTimeout,
             final int bufferSize,
             final int parallelism,
@@ -103,18 +98,8 @@
             @Nullable final Cache<EntityId, Entry<Enforcer>> aclEnforcerCache,
             @Nullable final Cache<EntityId, Entry<Enforcer>> policyEnforcerCache) {
 
-<<<<<<< HEAD
-        // create the sink exactly once per props and share it across all actors to not waste memory
-        final Flow<Contextual<WithDittoHeaders>, Contextual<WithDittoHeaders>, NotUsed> messageHandler =
-                assembleHandler(enforcementProviders, preEnforcer);
-
-        return Props.create(EnforcerActor.class, pubSubMediator, conciergeForwarder, enforcerExecutor, askTimeout,
-                messageHandler, bufferSize, parallelism, thingIdCache, aclEnforcerCache, policyEnforcerCache);
-=======
-        return Props.create(EnforcerActor.class, () ->
-                new EnforcerActor(pubSubMediator, enforcementProviders, conciergeForwarder, askTimeout,
-                        bufferSize, parallelism, preEnforcer, thingIdCache, aclEnforcerCache, policyEnforcerCache));
->>>>>>> df1f6d66
+        return Props.create(EnforcerActor.class, pubSubMediator, enforcementProviders, conciergeForwarder,  askTimeout,
+                 bufferSize, parallelism, preEnforcer, thingIdCache, aclEnforcerCache, policyEnforcerCache);
     }
 
     /**
