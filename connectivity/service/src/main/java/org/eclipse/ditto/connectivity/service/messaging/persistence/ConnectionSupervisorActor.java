/*
 * Copyright (c) 2017 Contributors to the Eclipse Foundation
 *
 * See the NOTICE file(s) distributed with this work for additional
 * information regarding copyright ownership.
 *
 * This program and the accompanying materials are made available under the
 * terms of the Eclipse Public License 2.0 which is available at
 * http://www.eclipse.org/legal/epl-2.0
 *
 * SPDX-License-Identifier: EPL-2.0
 */
package org.eclipse.ditto.connectivity.service.messaging.persistence;

import java.net.URLDecoder;
import java.nio.charset.StandardCharsets;
import java.time.Duration;
import java.util.Objects;
import java.util.Optional;
import java.util.concurrent.CompletionStage;
import java.util.concurrent.TimeUnit;

import javax.annotation.Nullable;
import javax.jms.JMSRuntimeException;

import org.eclipse.ditto.base.model.exceptions.DittoRuntimeExceptionBuilder;
import org.eclipse.ditto.base.model.headers.DittoHeaders;
import org.eclipse.ditto.base.model.headers.WithDittoHeaders;
import org.eclipse.ditto.base.model.signals.Signal;
import org.eclipse.ditto.base.service.actors.ShutdownBehaviour;
import org.eclipse.ditto.base.service.config.supervision.ExponentialBackOffConfig;
import org.eclipse.ditto.connectivity.model.ConnectionId;
import org.eclipse.ditto.connectivity.model.signals.commands.ConnectivityCommand;
import org.eclipse.ditto.connectivity.model.signals.commands.exceptions.ConnectionUnavailableException;
import org.eclipse.ditto.connectivity.model.signals.commands.modify.LoggingExpired;
import org.eclipse.ditto.connectivity.service.config.ConnectionConfig;
import org.eclipse.ditto.connectivity.service.config.ConnectivityConfigModifiedBehavior;
import org.eclipse.ditto.connectivity.service.config.DittoConnectivityConfig;
import org.eclipse.ditto.connectivity.service.enforcement.ConnectionEnforcerActorPropsFactory;
import org.eclipse.ditto.internal.utils.config.DefaultScopedConfig;
import org.eclipse.ditto.internal.utils.persistentactors.AbstractPersistenceSupervisor;

import com.typesafe.config.Config;
import com.typesafe.config.ConfigFactory;

import akka.actor.ActorKilledException;
import akka.actor.ActorRef;
import akka.actor.OneForOneStrategy;
import akka.actor.Props;
import akka.actor.ReceiveTimeout;
import akka.actor.SupervisorStrategy;
import akka.japi.pf.DeciderBuilder;
import akka.japi.pf.FI;
import akka.japi.pf.ReceiveBuilder;
import akka.pattern.Patterns;

/**
 * Supervisor for {@link ConnectionPersistenceActor} which means it will create, start and watch it as child actor.
 * <p>
 * If the child terminates, it will wait for the calculated exponential back-off time and restart it afterwards.
 * Between the termination of the child and the restart, this actor answers to all requests with a
 * {@link ConnectionUnavailableException} as fail fast strategy.
 * </p>
 */
public final class ConnectionSupervisorActor
        extends AbstractPersistenceSupervisor<ConnectionId, ConnectivityCommand<?>>
        implements ConnectivityConfigModifiedBehavior {

    private static final Duration MAX_CONFIG_RETRIEVAL_DURATION = Duration.ofSeconds(5);

    /**
     * For connectivity, this local ask timeout has to be higher as e.g. "openConnection" commands performed in a
     * "staged" way will lead to quite some response times.
     */
    private static final Duration CONNECTIVITY_DEFAULT_LOCAL_ASK_TIMEOUT = Duration.ofSeconds(50);

    private static final SupervisorStrategy SUPERVISOR_STRATEGY =
            new OneForOneStrategy(true,
                    DeciderBuilder.match(JMSRuntimeException.class, e ->
                                    SupervisorStrategy.resume())
                            .build()
                            .orElse(SupervisorStrategy.stoppingStrategy().decider()));
    private static final Duration OVERWRITES_CHECK_BACKOFF_DURATION = Duration.ofSeconds(30);

    private static final Duration INITIAL_MESSAGE_RECEIVE_TIMEOUT = Duration.ofSeconds(2);

    private final ActorRef commandForwarderActor;
    private final ActorRef pubSubMediator;
    private Config connectivityConfigOverwrites = ConfigFactory.empty();
    private boolean isRegisteredForConnectivityConfigChanges = false;

    private final ConnectionEnforcerActorPropsFactory enforcerActorPropsFactory;

    @SuppressWarnings("unused")
    private ConnectionSupervisorActor(final ActorRef commandForwarderActor, final ActorRef pubSubMediator,
            final ConnectionEnforcerActorPropsFactory enforcerActorPropsFactory) {

        super(null, CONNECTIVITY_DEFAULT_LOCAL_ASK_TIMEOUT);
        this.commandForwarderActor = commandForwarderActor;
        this.pubSubMediator = pubSubMediator;
        this.enforcerActorPropsFactory = enforcerActorPropsFactory;
    }

    /**
     * Props for creating a {@code ConnectionSupervisorActor}.
     * <p>
     * Exceptions in the child are handled with a supervision strategy that restarts the child on NullPointerExceptions,
     * stops it for {@link ActorKilledException}'s and escalates all others.
     * </p>
     *
     * @param commandForwarder the actor used to send signals into the ditto cluster.
     * @param pubSubMediator pub-sub-mediator for the shutdown behavior.
     * @param enforcerActorPropsFactory used to create the enforcer actor.
     * @return the {@link Props} to create this actor.
     */
    public static Props props(final ActorRef commandForwarder,
            final ActorRef pubSubMediator,
            final ConnectionEnforcerActorPropsFactory enforcerActorPropsFactory) {

        return Props.create(ConnectionSupervisorActor.class, commandForwarder, pubSubMediator,
                enforcerActorPropsFactory);
    }

    @Override
    protected ConnectionId getEntityId() throws Exception {
        return ConnectionId.of(URLDecoder.decode(getSelf().path().name(), StandardCharsets.UTF_8));
    }

    @Override
    public Receive createReceive() {
        return ReceiveBuilder.create()
                .match(Config.class, config -> {
                    this.connectivityConfigOverwrites = config;
                    getSelf().tell(AbstractPersistenceSupervisor.Control.INIT_DONE, getSelf());
                })
                .build()
                .orElse(super.createReceive());
    }

    @Override
    protected Receive activeBehaviour(
            final FI.UnitApply<AbstractPersistenceSupervisor.Control> matchProcessNextTwinMessageBehavior,
            final FI.UnitApply<Object> matchAnyBehavior) {
        return ReceiveBuilder.create()
                .match(Config.class, this::onConnectivityConfigModified)
                .match(CheckForOverwritesConfig.class,
                        checkForOverwrites -> initConfigOverwrites(getEntityId(), checkForOverwrites.dittoHeaders))
                .match(RestartConnection.class, restartConnection -> Optional.ofNullable(restartConnection
                        .getModifiedConfig()).ifPresentOrElse(this::onConnectivityConfigModified, this::restartChild))
                .matchEquals(Control.REGISTRATION_FOR_CONFIG_CHANGES_SUCCESSFUL, c -> {
                    log.debug("Successfully registered for connectivity config changes.");
                    isRegisteredForConnectivityConfigChanges = true;
                })
                .build()
                .orElse(connectivityConfigModifiedBehavior())
                .orElse(super.activeBehaviour(matchProcessNextTwinMessageBehavior, matchAnyBehavior));
    }

    @Override
    protected boolean shouldBecomeTwinSignalProcessingAwaiting(final Signal<?> signal) {
        return super.shouldBecomeTwinSignalProcessingAwaiting(signal) &&
                !(signal instanceof LoggingExpired) // twin signal without a response
                ;
    }

    @Override
    protected void handleMessagesDuringStartup(final Object message) {
        if (message instanceof WithDittoHeaders withDittoHeaders) {
            initConfigOverwrites(entityId, withDittoHeaders.getDittoHeaders());
<<<<<<< HEAD
        } else if (message != Control.REGISTRATION_FOR_CONFIG_CHANGES_SUCCESSFUL
                && message != Control.REGISTRATION_FOR_HUB_PARAMS_CHANGES_SUCCESSFUL) {
=======
        } else if (message.equals(ReceiveTimeout.getInstance())) {
            // this needs to be done to be started as part of "remember-entities" automatic restarting of connections:
            // only after the config overwrites were retrieved, the ConnectionSupervisorActor
            // will move to the "initialized" state and open the connection
            initConfigOverwrites(entityId, null);
        } else if (message != Control.REGISTRATION_FOR_CONFIG_CHANGES_SUCCESSFUL) {
>>>>>>> d46d0d0e
            initConfigOverwrites(entityId, null);
        }
        getContext().cancelReceiveTimeout();
        super.handleMessagesDuringStartup(message);
    }

    @Override
    protected Props getPersistenceActorProps(final ConnectionId entityId) {
        return ConnectionPersistenceActor.props(entityId, commandForwarderActor, pubSubMediator,
                connectivityConfigOverwrites);
    }

    @Override
    protected Props getPersistenceEnforcerProps(final ConnectionId connectionId) {
        return enforcerActorPropsFactory.get(connectionId);
    }

    @Override
    protected ExponentialBackOffConfig getExponentialBackOffConfig() {
        final ConnectionConfig connectionConfig = DittoConnectivityConfig.of(
                DefaultScopedConfig.dittoScoped(getContext().getSystem().settings().config())
        ).getConnectionConfig();
        return connectionConfig.getSupervisorConfig().getExponentialBackOffConfig();
    }

    @Override
    protected ShutdownBehaviour getShutdownBehaviour(final ConnectionId entityId) {
        return ShutdownBehaviour.fromIdWithoutNamespace(entityId, pubSubMediator, getSelf());
    }

    @Override
    protected DittoRuntimeExceptionBuilder<?> getUnavailableExceptionBuilder(@Nullable final ConnectionId entityId) {
        final ConnectionId connectionId = entityId != null ? entityId : ConnectionId.of("UNKNOWN:ID");
        return ConnectionUnavailableException.newBuilder(connectionId);
    }

    @Override
    public SupervisorStrategy supervisorStrategy() {
        return SUPERVISOR_STRATEGY;
    }

    /*
     * This method is called when a config modification is received. Implementations must handle the modified config
     * appropriately i.e. check if any relevant config has changed and re-initialize state if necessary.
     */
    private void onConnectivityConfigModified(Config modifiedConfig) {
        if (Objects.equals(connectivityConfigOverwrites, modifiedConfig)) {
            log.debug("Received modified config is unchanged, not restarting persistence actor.");
        } else {
            log.info("Restarting persistence actor with modified config: {}", modifiedConfig);
            restartPersistenceActorWithModifiedConfig(modifiedConfig);
        }
    }

    @Override
    public void preStart() throws Exception {
        super.preStart();
        // if no other message is received, the actor was started because of automatic start due to "remember-entities"
        // in that case, we want to call #initConfigOverwrites()
        getContext().setReceiveTimeout(INITIAL_MESSAGE_RECEIVE_TIMEOUT);
    }

    @Override
    protected boolean shouldStartChildImmediately() {
        // do not start persistence actor immediately, wait for retrieval or timeout of connectivity config
        return false;
    }

    private void restartPersistenceActorWithModifiedConfig(final Config connectivityConfigOverwrites) {
        this.connectivityConfigOverwrites = connectivityConfigOverwrites;
        restartChild();
    }

    private void initConfigOverwrites(final ConnectionId connectionId, @Nullable final DittoHeaders dittoHeaders) {
        if (isRegisteredForConnectivityConfigChanges) {
            log.debug("Connection is already initialized with Config: {}", connectionId);
        } else {
            log.debug("Retrieve config overwrites for connection: {}", connectionId);
            Patterns.pipe(retrieveConfigOverwritesOrTimeout(connectionId, dittoHeaders), getContext().getDispatcher())
                    .to(getSelf());
        }
    }

    private CompletionStage<Config> retrieveConfigOverwritesOrTimeout(final ConnectionId connectionId,
            @Nullable final DittoHeaders dittoHeaders) {

        return getConnectivityConfigProvider()
                .getConnectivityConfigOverwrites(connectionId, dittoHeaders)
                .thenApply(config -> {
                    // try to register for connectivity changes after retrieval was successful and the actor is not
                    // yet registered
                    if (!isRegisteredForConnectivityConfigChanges) {
                        getConnectivityConfigProvider()
                                .registerForConnectivityConfigChanges(connectionId, dittoHeaders, getSelf())
                                .thenAccept(unused -> getSelf().tell(Control.REGISTRATION_FOR_CONFIG_CHANGES_SUCCESSFUL,
                                        getSelf()));
                    }
                    return config;
                })
                .toCompletableFuture()
                .orTimeout(MAX_CONFIG_RETRIEVAL_DURATION.toSeconds(), TimeUnit.SECONDS)
                .exceptionally(e -> handleConfigRetrievalException(e, dittoHeaders));
    }

    private void triggerCheckForOverwritesConfig(@Nullable final DittoHeaders dittoHeaders) {
        getTimers().startSingleTimer(CheckForOverwritesConfig.class, new CheckForOverwritesConfig(dittoHeaders),
                OVERWRITES_CHECK_BACKOFF_DURATION);
    }

    private Config handleConfigRetrievalException(final Throwable throwable,
            @Nullable final DittoHeaders dittoHeaders) {
        // If not possible to retrieve overwrites in time, keep going with empty overwrites and potentially restart
        // the actor later.
        log.error(throwable,
                "Could not retrieve overwrites within timeout of <{}>. Persistence actor is started anyway " +
                        "and retrieval of overwrites will be retried after <{}> potentially causing the actor to " +
                        "restart.", MAX_CONFIG_RETRIEVAL_DURATION, OVERWRITES_CHECK_BACKOFF_DURATION);
        triggerCheckForOverwritesConfig(dittoHeaders);
        return ConfigFactory.empty();
    }

    private enum Control {
        REGISTRATION_FOR_CONFIG_CHANGES_SUCCESSFUL,
        REGISTRATION_FOR_HUB_PARAMS_CHANGES_SUCCESSFUL
    }

    private static class CheckForOverwritesConfig {

        @Nullable private final DittoHeaders dittoHeaders;

        private CheckForOverwritesConfig(@Nullable final DittoHeaders dittoHeaders) {
            this.dittoHeaders = dittoHeaders;
        }
    }

    /**
     * Command to restart the connection. Used in case the config or hub params ('hono'-connections only) are modified.
     */
    public static class RestartConnection {

        @Nullable
        private final Config modifiedConfig;

        private RestartConnection(@Nullable final Config modifiedConfig) {
            this.modifiedConfig = modifiedConfig;
        }

        public static RestartConnection of(@Nullable Config modifiedConfig) {
            return new RestartConnection(modifiedConfig);
        }

        @Nullable
        public Config getModifiedConfig() {
            return modifiedConfig;
        }

    }
}<|MERGE_RESOLUTION|>--- conflicted
+++ resolved
@@ -167,17 +167,13 @@
     protected void handleMessagesDuringStartup(final Object message) {
         if (message instanceof WithDittoHeaders withDittoHeaders) {
             initConfigOverwrites(entityId, withDittoHeaders.getDittoHeaders());
-<<<<<<< HEAD
-        } else if (message != Control.REGISTRATION_FOR_CONFIG_CHANGES_SUCCESSFUL
-                && message != Control.REGISTRATION_FOR_HUB_PARAMS_CHANGES_SUCCESSFUL) {
-=======
         } else if (message.equals(ReceiveTimeout.getInstance())) {
             // this needs to be done to be started as part of "remember-entities" automatic restarting of connections:
             // only after the config overwrites were retrieved, the ConnectionSupervisorActor
             // will move to the "initialized" state and open the connection
             initConfigOverwrites(entityId, null);
-        } else if (message != Control.REGISTRATION_FOR_CONFIG_CHANGES_SUCCESSFUL) {
->>>>>>> d46d0d0e
+        } else if (message != Control.REGISTRATION_FOR_CONFIG_CHANGES_SUCCESSFUL
+                && message != Control.REGISTRATION_FOR_HUB_PARAMS_CHANGES_SUCCESSFUL) {
             initConfigOverwrites(entityId, null);
         }
         getContext().cancelReceiveTimeout();
@@ -223,7 +219,7 @@
      * This method is called when a config modification is received. Implementations must handle the modified config
      * appropriately i.e. check if any relevant config has changed and re-initialize state if necessary.
      */
-    private void onConnectivityConfigModified(Config modifiedConfig) {
+    private void onConnectivityConfigModified(final Config modifiedConfig) {
         if (Objects.equals(connectivityConfigOverwrites, modifiedConfig)) {
             log.debug("Received modified config is unchanged, not restarting persistence actor.");
         } else {
