--- conflicted
+++ resolved
@@ -45,12 +45,9 @@
                 PurgeNamespace.class,
                 RetrieveResource.class,
                 DeleteSubject.class,
-<<<<<<< HEAD
-                RetrieveHealth.class
+                RetrieveHealth.class,
+                PurgeEntities.class
         );
-=======
-                PurgeEntities.class);
->>>>>>> bd72dcce
     }
 
 }