/*
 * Copyright (c) 2017 Contributors to the Eclipse Foundation
 *
 * See the NOTICE file(s) distributed with this work for additional
 * information regarding copyright ownership.
 *
 * This program and the accompanying materials are made available under the
 * terms of the Eclipse Public License 2.0 which is available at
 * http://www.eclipse.org/legal/epl-2.0
 *
 * SPDX-License-Identifier: EPL-2.0
 */
package org.eclipse.ditto.model.policies;

import static org.assertj.core.api.Assertions.assertThat;

import org.eclipse.ditto.json.JsonFactory;
import org.eclipse.ditto.json.JsonPointer;
import org.eclipse.ditto.model.base.entity.id.restriction.LengthRestrictionTestBase;
import org.junit.Test;

/**
 * Unit test for {@link PoliciesModelFactoryTest}.
 */
public final class PoliciesModelFactoryTest extends LengthRestrictionTestBase {

    @Test
    public void resourceKeysFromDifferentInstantiationsAreEqual() {
        final ResourceKey key1 = PoliciesModelFactory.newResourceKey("thing:/foo/bar");
        final ResourceKey key2 = PoliciesModelFactory.newResourceKey("thing", JsonFactory.newPointer("/foo/bar"));
        final ResourceKey key3 = PoliciesModelFactory.newResourceKey(JsonPointer.of("thing:/foo/bar"));
        final ResourceKey key4 =
                PoliciesModelFactory.newResourceKey(JsonPointer.of("thing:").append(JsonPointer.of("foo/bar")));

        assertThat(key1).isEqualTo(key2);
        assertThat(key1).isEqualTo(key3);
        assertThat(key1).isEqualTo(key4);
    }

<<<<<<< HEAD

    @Test(expected = PolicyEntryInvalidException.class)
    public void createInvalidAttribute() {
        final String invalidRessourceKey = "thing:/foo/bar\u0001";
        PoliciesModelFactory.newResourceKey(invalidRessourceKey);
    }

    @Test(expected = PolicyEntryInvalidException.class)
    public void createTooLargeAttribute() {
        final String invalidRessourceKey = generateMaximumLength().append("a").toString();
        PoliciesModelFactory.newResourceKey(invalidRessourceKey);
    }

    private StringBuilder generateMaximumLength() {
        final int maxLength = 256;
        final StringBuilder stringBuilder = new StringBuilder();
        for (int i = 0; i < maxLength; i++) {
            stringBuilder.append("a");
        }
        return stringBuilder;
    }

=======
    @Test(expected = PolicyEntryInvalidException.class)
    public void createInvalidResourceKey() {
        final String invalidResourceKey = "thing:/foo/bar\u0001";
        PoliciesModelFactory.newResourceKey(invalidResourceKey);
    }

    @Test
    public void createValidMaxLengthResourceKey() {
        PoliciesModelFactory.newResourceKey(generateStringWithMaxLength("thing:"));
    }

    @Test(expected = PolicyEntryInvalidException.class)
    public void createTooLargeResourceKey() {
        PoliciesModelFactory.newResourceKey(generateStringExceedingMaxLength("thing:"));
    }
>>>>>>> 273acb3e
}<|MERGE_RESOLUTION|>--- conflicted
+++ resolved
@@ -37,30 +37,6 @@
         assertThat(key1).isEqualTo(key4);
     }
 
-<<<<<<< HEAD
-
-    @Test(expected = PolicyEntryInvalidException.class)
-    public void createInvalidAttribute() {
-        final String invalidRessourceKey = "thing:/foo/bar\u0001";
-        PoliciesModelFactory.newResourceKey(invalidRessourceKey);
-    }
-
-    @Test(expected = PolicyEntryInvalidException.class)
-    public void createTooLargeAttribute() {
-        final String invalidRessourceKey = generateMaximumLength().append("a").toString();
-        PoliciesModelFactory.newResourceKey(invalidRessourceKey);
-    }
-
-    private StringBuilder generateMaximumLength() {
-        final int maxLength = 256;
-        final StringBuilder stringBuilder = new StringBuilder();
-        for (int i = 0; i < maxLength; i++) {
-            stringBuilder.append("a");
-        }
-        return stringBuilder;
-    }
-
-=======
     @Test(expected = PolicyEntryInvalidException.class)
     public void createInvalidResourceKey() {
         final String invalidResourceKey = "thing:/foo/bar\u0001";
@@ -76,5 +52,4 @@
     public void createTooLargeResourceKey() {
         PoliciesModelFactory.newResourceKey(generateStringExceedingMaxLength("thing:"));
     }
->>>>>>> 273acb3e
 }